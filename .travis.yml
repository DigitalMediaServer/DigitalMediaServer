--- conflicted
+++ resolved
@@ -8,12 +8,8 @@
   - oraclejdk7
   - openjdk7    
 install: mvn external:install 
-<<<<<<< HEAD
-script: mvn install -Dmaven.javadoc.skip=true -B -V -DskipTests=true
-=======
 script: mvn install -Dmaven.javadoc.skip=true -B -V -DskipTests=true
 
 branches:
   only:
-    - dev
->>>>>>> a0ecf72f
+    - dev