/*
 * PS3 Media Server, for streaming any medias to your PS3.
 * Copyright (C) 2008  A.Brochard
 *
 * This program is free software; you can redistribute it and/or
 * modify it under the terms of the GNU General Public License
 * as published by the Free Software Foundation; version 2
 * of the License only.
 *
 * This program is distributed in the hope that it will be useful,
 * but WITHOUT ANY WARRANTY; without even the implied warranty of
 * MERCHANTABILITY or FITNESS FOR A PARTICULAR PURPOSE.  See the
 * GNU General Public License for more details.
 *
 * You should have received a copy of the GNU General Public License
 * along with this program; if not, write to the Free Software
 * Foundation, Inc., 51 Franklin Street, Fifth Floor, Boston, MA  02110-1301, USA.
 */
package net.pms.dlna;

import com.sun.jna.Platform;
import java.io.*;
import java.net.MalformedURLException;
import java.net.URI;
import java.net.URISyntaxException;
import java.net.URL;
import java.net.URLDecoder;
import java.util.*;
import net.pms.Messages;
import net.pms.PMS;
import net.pms.configuration.DownloadPlugins;
import net.pms.configuration.MapFileConfiguration;
import net.pms.configuration.PmsConfiguration;
import net.pms.configuration.RendererConfiguration;
import net.pms.dlna.virtual.VirtualFolder;
import net.pms.dlna.virtual.VirtualVideoAction;
import net.pms.external.AdditionalFolderAtRoot;
import net.pms.external.AdditionalFoldersAtRoot;
import net.pms.external.ExternalFactory;
import net.pms.external.ExternalListener;
import net.pms.gui.IFrame;
import net.pms.util.FileUtil;
import org.apache.commons.configuration.ConfigurationException;
import org.apache.commons.io.FileUtils;
import org.apache.commons.io.IOUtils;
import org.apache.commons.lang3.StringUtils;
import org.slf4j.Logger;
import org.slf4j.LoggerFactory;
import xmlwise.Plist;
import xmlwise.XmlParseException;

public class RootFolder extends DLNAResource {
	private static final Logger LOGGER = LoggerFactory.getLogger(RootFolder.class);
	private static final PmsConfiguration configuration = PMS.getConfiguration();
	private boolean running;
	private FolderLimit lim;
	private MediaMonitor mon;
	private RecentlyPlayed last;

	public RootFolder() {
		setIndexId(0);
	}

	@Override
	public InputStream getInputStream() {
		return null;
	}

	@Override
	public String getName() {
		return "root";
	}

	@Override
	public boolean isFolder() {
		return true;
	}

	@Override
	public long length() {
		return 0;
	}

	@Override
	public String getSystemName() {
		return getName();
	}

	@Override
	public boolean isValid() {
		return true;
	}

	@Override
	public void discoverChildren() {
		if (isDiscovered()) {
			return;
		}

		if (!configuration.isHideRecentlyPlayedFolder()) {
			last = new RecentlyPlayed();
			addChild(last);
		}

		if (!configuration.isHideNewMediaFolder()) {
			String m = (String) configuration.getFoldersMonitored();
			if (!StringUtils.isEmpty(m)) {
				String[] tmp = m.split(",");
				File[] dirs = new File[tmp.length];
				for (int i = 0; i < tmp.length; i++) {
					dirs[i] = new File(tmp[i]);
				}
				mon = new MediaMonitor(dirs);
				addChild(mon);
			}
		}

		if (configuration.getFolderLimit()) {
			lim = new FolderLimit();
			addChild(lim);
		}

		for (DLNAResource r : getConfiguredFolders()) {
			addChild(r);
		}

		for (DLNAResource r : getVirtualFolders()) {
			addChild(r);
		}

		if (configuration.getSearchFolder()) {
			SearchFolder sf = new SearchFolder("Search disc folders", new FileSearch(getConfiguredFolders()));
			addChild(sf);
		}

		File webConf = new File(configuration.getProfileDirectory(), "WEB.conf");
		if (webConf.exists() && configuration.getExternalNetwork()) {
			addWebFolder(webConf);
		}

		if (Platform.isMac() && configuration.getIphotoEnabled()) {
			DLNAResource iPhotoRes = getiPhotoFolder();
			if (iPhotoRes != null) {
				addChild(iPhotoRes);
			}
		}

		if (Platform.isMac() && configuration.getApertureEnabled()) {
			DLNAResource apertureRes = getApertureFolder();
			if (apertureRes != null) {
				addChild(apertureRes);
			}
		}

		if ((Platform.isMac() || Platform.isWindows()) && configuration.getItunesEnabled()) {
			DLNAResource iTunesRes = getiTunesFolder();
			if (iTunesRes != null) {
				addChild(iTunesRes);
			}
		}

		if (!configuration.isHideMediaLibraryFolder()) {
			DLNAResource libraryRes = PMS.get().getLibrary();
			if (libraryRes != null) {
				addChild(libraryRes);
			}
		}

		for (DLNAResource r : getAdditionalFoldersAtRoot()) {
			addChild(r);
		}

		if (!configuration.getHideVideoSettings()) {
			addAdminFolder();
		}

		setDiscovered(true);
	}

	public void setFolderLim(DLNAResource r) {
		if (lim != null) {
			lim.setStart(r);
		}
	}

	public void scan() {
		running = true;

		if (!isDiscovered()) {
			discoverChildren();
		}

		setDefaultRenderer(RendererConfiguration.getDefaultConf());
		scan(this);
		IFrame frame = PMS.get().getFrame();
		frame.setScanLibraryEnabled(true);
		PMS.get().getDatabase().cleanup();
		frame.setStatusLine(null);
	}

	/*
	 * @deprecated Use {@link #stopScan()} instead.
	 */
	@Deprecated
	public void stopscan() {
		stopScan();
	}

	public void stopScan() {
		running = false;
	}

	private synchronized void scan(DLNAResource resource) {
		if (running) {
			for (DLNAResource child : resource.getChildren()) {
				if (running && child.allowScan()) {
					child.setDefaultRenderer(resource.getDefaultRenderer());
					String trace = null;

					if (child instanceof RealFile) {
						trace = Messages.getString("DLNAMediaDatabase.4") + " " + child.getName();
					}

					if (trace != null) {
						LOGGER.debug(trace);
						PMS.get().getFrame().setStatusLine(trace);
					}

					if (child.isDiscovered()) {
						child.refreshChildren();
					} else {
						if (child instanceof DVDISOFile || child instanceof DVDISOTitle) { // ugly hack
							child.resolve();
						}
						child.discoverChildren();
						child.analyzeChildren(-1);
						child.setDiscovered(true);
					}

					int count = child.getChildren().size();

					if (count == 0) {
						continue;
					}

					scan(child);
					child.getChildren().clear();
				}
			}
		}
	}

	private List<RealFile> getConfiguredFolders() {
		List<RealFile> res = new ArrayList<>();
		File[] files = PMS.get().getFoldersConf();

		if (files == null || files.length == 0) {
			files = File.listRoots();
		}

		for (File f : files) {
			res.add(new RealFile(f));
		}

		return res;
	}

	private List<DLNAResource> getVirtualFolders() {
		List<DLNAResource> res = new ArrayList<>();
		List<MapFileConfiguration> mapFileConfs = MapFileConfiguration.parse(configuration.getVirtualFolders());

		if (mapFileConfs != null) {
			for (MapFileConfiguration f : mapFileConfs) {
				res.add(new MapFile(f));
			}
		}

		return res;
	}

	private void addWebFolder(File webConf) {
		if (webConf.exists()) {
			try {
				try (LineNumberReader br = new LineNumberReader(new InputStreamReader(new FileInputStream(webConf), "UTF-8"))) {
					String line;
					while ((line = br.readLine()) != null) {
						line = line.trim();

						if (line.length() > 0 && !line.startsWith("#") && line.indexOf("=") > -1) {
							String key = line.substring(0, line.indexOf("="));
							String value = line.substring(line.indexOf("=") + 1);
							String[] keys = parseFeedKey(key);

							try {
								if (
									keys[0].equals("imagefeed") ||
									keys[0].equals("audiofeed") ||
									keys[0].equals("videofeed") ||
									keys[0].equals("audiostream") ||
									keys[0].equals("videostream")
								) {
									String[] values = parseFeedValue(value);
									DLNAResource parent = null;

									if (keys[1] != null) {
										StringTokenizer st = new StringTokenizer(keys[1], ",");
										DLNAResource currentRoot = this;

										while (st.hasMoreTokens()) {
											String folder = st.nextToken();
											parent = currentRoot.searchByName(folder);

											if (parent == null) {
												parent = new VirtualFolder(folder, "");
												currentRoot.addChild(parent);
											}

											currentRoot = parent;
										}
									}

									if (parent == null) {
										parent = this;
									}
									switch (keys[0]) {
										case "imagefeed":
											parent.addChild(new ImagesFeed(values[0]));
											break;
										case "videofeed":
											parent.addChild(new VideosFeed(values[0]));
											break;
										case "audiofeed":
											parent.addChild(new AudiosFeed(values[0]));
											break;
										case "audiostream":
											parent.addChild(new WebAudioStream(values[0], values[1], values[2]));
											break;
										case "videostream":
											parent.addChild(new WebVideoStream(values[0], values[1], values[2]));
											break;
									}
								}
							} catch (ArrayIndexOutOfBoundsException e) {
								// catch exception here and go with parsing
								LOGGER.info("Error at line " + br.getLineNumber() + " of WEB.conf: " + e.getMessage());
								LOGGER.debug(null, e);
							}
						}
					}
				}
			} catch (IOException e) {
				LOGGER.info("Unexpected error in WEB.conf" + e.getMessage());
				LOGGER.debug(null, e);
			}
		}
	}

	/**
	 * Splits the first part of a WEB.conf spec into a pair of Strings
	 * representing the resource type and its DLNA folder.
	 *
	 * @param spec (String) to be split
	 * @return Array of (String) that represents the tokenized entry.
	 */
	private String[] parseFeedKey(String spec) {
		String[] pair = StringUtils.split(spec, ".", 2);

		if (pair == null || pair.length < 2) {
			pair = new String[2];
		}

		if (pair[0] == null) {
			pair[0] = "";
		}

		return pair;
	}

	/**
	 * Splits the second part of a WEB.conf spec into a triple of Strings
	 * representing the DLNA path, resource URI and optional thumbnail URI.
	 *
	 * @param spec (String) to be split
	 * @return Array of (String) that represents the tokenized entry.
	 */
	private String[] parseFeedValue(String spec) {
		StringTokenizer st = new StringTokenizer(spec, ",");
		String[] triple = new String[3];
		int i = 0;

		while (st.hasMoreTokens()) {
			triple[i++] = st.nextToken();
		}

		return triple;
	}

	/**
	 * Creates, populates and returns a virtual folder mirroring the
	 * contents of the system's iPhoto folder.
	 * Mac OS X only.
	 *
	 * @return iPhotoVirtualFolder the populated <code>VirtualFolder</code>, or null if one couldn't be created.
	 */
	private DLNAResource getiPhotoFolder() {
		VirtualFolder iPhotoVirtualFolder = null;

		if (Platform.isMac()) {
			LOGGER.debug("Adding iPhoto folder");
			InputStream inputStream = null;

			try {
				// This command will show the XML files for recently opened iPhoto databases
				Process process = Runtime.getRuntime().exec("defaults read com.apple.iApps iPhotoRecentDatabases");
				inputStream = process.getInputStream();
				List<String> lines = IOUtils.readLines(inputStream);
				LOGGER.debug("iPhotoRecentDatabases: {}", lines);

				if (lines.size() >= 2) {
					// we want the 2nd line
					String line = lines.get(1);

					// Remove extra spaces
					line = line.trim();

					// Remove quotes
					line = line.substring(1, line.length() - 1);

					URI uri = new URI(line);
					URL url = uri.toURL();
					File file = FileUtils.toFile(url);
					LOGGER.debug("Resolved URL to file: {} -> {}", url, file.getAbsolutePath());

					// Load the properties XML file.
					Map<String, Object> iPhotoLib = Plist.load(file);

					// The list of all photos
					Map<?, ?> photoList = (Map<?, ?>) iPhotoLib.get("Master Image List");

					// The list of events (rolls)
					List<Map<?, ?>> listOfRolls = (List<Map<?, ?>>) iPhotoLib.get("List of Rolls");

					iPhotoVirtualFolder = new VirtualFolder("iPhoto Library", null);

					for (Map<?, ?> roll : listOfRolls) {
						Object rollName = roll.get("RollName");

						if (rollName != null) {
							VirtualFolder virtualFolder = new VirtualFolder(rollName.toString(), null);

							// List of photos in an event (roll)
							List<?> rollPhotos = (List<?>) roll.get("KeyList");

							for (Object photo : rollPhotos) {
								Map<?, ?> photoProperties = (Map<?, ?>) photoList.get(photo);

								if (photoProperties != null) {
									Object imagePath = photoProperties.get("ImagePath");

									if (imagePath != null) {
										RealFile realFile = new RealFile(new File(imagePath.toString()));
										virtualFolder.addChild(realFile);
									}
								}
							}

							iPhotoVirtualFolder.addChild(virtualFolder);
						}
					}
				} else {
					LOGGER.info("iPhoto folder not found");
				}
			} catch (XmlParseException | URISyntaxException | IOException e) {
				LOGGER.error("Something went wrong with the iPhoto Library scan: ", e);
			} finally {
				IOUtils.closeQuietly(inputStream);
			}
		}

		return iPhotoVirtualFolder;
	}

	/**
	 * Returns Aperture folder. Used by manageRoot, so it is usually used as
	 * a folder at the root folder. Only works when PMS is run on Mac OS X.
	 * TODO: Requirements for Aperture.
	 */
	private DLNAResource getApertureFolder() {
		VirtualFolder res = null;

		if (Platform.isMac()) {
			Process process = null;

			try {
				process = Runtime.getRuntime().exec("defaults read com.apple.iApps ApertureLibraries");
				try (BufferedReader in = new BufferedReader(new InputStreamReader(process.getInputStream()))) {
					String line;
					res = new VirtualFolder("Aperture libraries", null);

					while ((line = in.readLine()) != null) {
						if (line.startsWith("(") || line.startsWith(")")) {
							continue;
						}

						line = line.trim(); // remove extra spaces
						line = line.substring(1, line.lastIndexOf("\"")); // remove quotes and spaces
						VirtualFolder apertureLibrary = createApertureDlnaLibrary(line);

						if (apertureLibrary != null) {
							res.addChild(apertureLibrary);
						}
					}
				}
			} catch (IOException | XmlParseException | URISyntaxException e) {
				LOGGER.error("Something went wrong with the aperture library scan: ", e);
			} finally {
				// Avoid zombie processes, or open stream failures
				if (process != null) {
					try {
						// The process seems to always finish, so we can wait for it.
						// If the result code is not read by parent. The process might turn into a zombie (they are real!)
						process.waitFor();
					} catch (InterruptedException e) {
						// Can this thread be interrupted? Don't think so, or, and even when, what will happen?
						LOGGER.warn("Interrupted while waiting for stream for process" + e.getMessage());
					}

					try {
						process.getErrorStream().close();
					} catch (Exception e) {
						LOGGER.warn("Could not close stream for output process", e);
					}

					try {
						process.getInputStream().close();
					} catch (Exception e) {
						LOGGER.warn("Could not close stream for output process", e);
					}

					try {
						process.getOutputStream().close();
					} catch (Exception e) {
						LOGGER.warn("Could not close stream for output process", e);
					}
				}
			}
		}

		return res;
	}

	private VirtualFolder createApertureDlnaLibrary(String url) throws UnsupportedEncodingException, MalformedURLException, XmlParseException, IOException, URISyntaxException {
		VirtualFolder res = null;

		if (url != null) {
			Map<String, Object> iPhotoLib;
			// every project is a album, too
			List<?> listOfAlbums;
			Map<?, ?> album;
			Map<?, ?> photoList;

			URI tURI = new URI(url);
			iPhotoLib = Plist.load(URLDecoder.decode(tURI.toURL().getFile(), System.getProperty("file.encoding"))); // loads the (nested) properties.
			photoList = (Map<?, ?>) iPhotoLib.get("Master Image List"); // the list of photos
			final Object mediaPath = iPhotoLib.get("Archive Path");
			String mediaName;

			if (mediaPath != null) {
				mediaName = mediaPath.toString();

				if (mediaName != null && mediaName.lastIndexOf("/") != -1 && mediaName.lastIndexOf(".aplibrary") != -1) {
					mediaName = mediaName.substring(mediaName.lastIndexOf("/"), mediaName.lastIndexOf(".aplibrary"));
				} else {
					mediaName = "unknown library";
				}
			} else {
				mediaName = "unknown library";
			}

			LOGGER.info("Going to parse aperture library: " + mediaName);
			res = new VirtualFolder(mediaName, null);
			listOfAlbums = (List<?>) iPhotoLib.get("List of Albums"); // the list of events (rolls)

			for (Object item : listOfAlbums) {
				album = (Map<?, ?>) item;

				if (album.get("Parent") == null) {
					VirtualFolder vAlbum = createApertureAlbum(photoList, album, listOfAlbums);
					res.addChild(vAlbum);
				}
			}
		} else {
			LOGGER.info("No Aperture library found.");
		}
		return res;
	}

	private VirtualFolder createApertureAlbum(
		Map<?, ?> photoList,
		Map<?, ?> album, List<?> listOfAlbums
	) {

		List<?> albumPhotos;
		int albumId = (Integer) album.get("AlbumId");
		VirtualFolder vAlbum = new VirtualFolder(album.get("AlbumName").toString(), null);

		for (Object item : listOfAlbums) {
			Map<?, ?> sub = (Map<?, ?>) item;

			if (sub.get("Parent") != null) {
				// recursive album creation
				int parent = (Integer) sub.get("Parent");

				if (parent == albumId) {
					VirtualFolder subAlbum = createApertureAlbum(photoList, sub, listOfAlbums);
					vAlbum.addChild(subAlbum);
				}
			}
		}

		albumPhotos = (List<?>) album.get("KeyList");

		if (albumPhotos == null) {
			return vAlbum;
		}

		boolean firstPhoto = true;

		for (Object photoKey : albumPhotos) {
			Map<?, ? > photo = (Map<?, ?>) photoList.get(photoKey);

			if (firstPhoto) {
				Object x = photoList.get("ThumbPath");

				if (x != null) {
					vAlbum.setThumbnail(x.toString());
				}

				firstPhoto = false;
			}

			RealFile file = new RealFile(new File(photo.get("ImagePath").toString()));
			vAlbum.addChild(file);
		}

		return vAlbum;
	}

	/**
	 * Returns the iTunes XML file. This file has all the information of the
	 * iTunes database. The methods used in this function depends on whether
	 * UMS runs on Mac OS X or Windows.
	 *
	 * @return (String) Absolute path to the iTunes XML file.
	 * @throws Exception
	 */
	private String getiTunesFile() throws Exception {
		String line;
		String iTunesFile = null;

		if (Platform.isMac()) {
			// the second line should contain a quoted file URL e.g.:
			// "file://localhost/Users/MyUser/Music/iTunes/iTunes%20Music%20Library.xml"
			Process process = Runtime.getRuntime().exec("defaults read com.apple.iApps iTunesRecentDatabases");
			try (BufferedReader in = new BufferedReader(new InputStreamReader(process.getInputStream()))) {
				// we want the 2nd line
				if ((line = in.readLine()) != null && (line = in.readLine()) != null) {
					line = line.trim(); // remove extra spaces
					line = line.substring(1, line.length() - 1); // remove quotes and spaces
					URI tURI = new URI(line);
					iTunesFile = URLDecoder.decode(tURI.toURL().getFile(), "UTF8");
				}
			}
		} else if (Platform.isWindows()) {
			Process process = Runtime.getRuntime().exec("reg query \"HKCU\\Software\\Microsoft\\Windows\\CurrentVersion\\Explorer\\Shell Folders\" /v \"My Music\"");
			String location;
			try (BufferedReader in = new BufferedReader(new InputStreamReader(process.getInputStream()))) {
				location = null;
				while ((line = in.readLine()) != null) {
					final String LOOK_FOR = "REG_SZ";
					if (line.contains(LOOK_FOR)) {
						location = line.substring(line.indexOf(LOOK_FOR) + LOOK_FOR.length()).trim();
					}
				}
			}

			if (location != null) {
				// Add the iTunes folder to the end
				location = location + "\\iTunes\\iTunes Music Library.xml";
				iTunesFile = location;
			} else {
				LOGGER.info("Could not find the My Music folder");
			}
		}

		return iTunesFile;
	}

	private String renameForSorting(String name) {
		if (configuration.isIgnoreTheWordThe()) {
			// Remove "The" from the beginning of files
			name = name.replaceAll("^(?i)The[ .]", "");
		}

		return name;
	}

	/**
	 * Returns iTunes folder. Used by manageRoot, so it is usually used as a
	 * folder at the root folder. Only works on Mac OS X or Windows.
	 *
	 * The iTunes XML is parsed fully when this method is called, so it can
	 * take some time for larger (+1000 albums) databases.
	 *
	 * This method does not support genius playlists and does not provide a
	 * media library.
	 *
	 * @see RootFolder#getiTunesFile(boolean)
	 */
	private DLNAResource getiTunesFolder() {
		DLNAResource res = null;

		if (Platform.isMac() || Platform.isWindows()) {
			Map<String, Object> iTunesLib;
			List<?> Playlists;
			Map<?, ?> Playlist;
			Map<?, ?> Tracks;
			Map<?, ?> track;
			List<?> PlaylistTracks;

			try {
				String iTunesFile = getiTunesFile();

				if (iTunesFile != null && (new File(iTunesFile)).exists()) {
					iTunesLib = Plist.load(URLDecoder.decode(iTunesFile, System.getProperty("file.encoding"))); // loads the (nested) properties.
					Tracks = (Map<?, ?>) iTunesLib.get("Tracks"); // the list of tracks
					Playlists = (List<?>) iTunesLib.get("Playlists"); // the list of Playlists
					res = new VirtualFolder("iTunes Library", null);

					for (Object item : Playlists) {
						Playlist = (Map<?, ?>) item;

						if (
							!"Library".equals(Playlist.get("Name").toString()) &&
							!"Movies".equals(Playlist.get("Name").toString()) &&
							!"TV Shows".equals(Playlist.get("Name").toString()) &&
							!"Genius".equals(Playlist.get("Name").toString())
						) {
							if ("Music".equals(Playlist.get("Name").toString())) {
								// Create virtual folders for artists, albums and genres

								VirtualFolder virtualFolderArtists = new VirtualFolder(Messages.getString("FoldTab.50"), null);
								VirtualFolder virtualFolderAlbums = new VirtualFolder(Messages.getString("FoldTab.51"), null);
								VirtualFolder virtualFolderGenres = new VirtualFolder(Messages.getString("FoldTab.52"), null);
								PlaylistTracks = (List<?>) Playlist.get("Playlist Items"); // list of tracks in a playlist

								String artistName;
								String albumName;
								String genreName;
								if (PlaylistTracks != null) {
									for (Object t : PlaylistTracks) {
										Map<?, ?> td = (Map<?, ?>) t;
										track = (Map<?, ?>) Tracks.get(td.get("Track ID").toString());

										if (track != null) {
											artistName = (String) track.get("Artist");
											albumName  = (String) track.get("Album");
											genreName  = (String) track.get("Genre");

											if (artistName == null) {
												artistName = "Unknown Artist";
											}

											if (albumName == null) {
												albumName = "Unknown Album";
											}

											if (genreName == null) {
												genreName = "Unknown Genre";
											} else if ("".equals(genreName.replaceAll("[^a-zA-Z]", ""))) {
												// This prevents us from adding blank or numerical genres
												genreName = "Unknown Genre";
											}

											// Replace &nbsp with space and then trim
											artistName = artistName.replace('\u0160', ' ').trim();
											albumName  = albumName.replace('\u0160', ' ').trim();
											genreName  = genreName.replace('\u0160', ' ').trim();
											if (
												track.get("Location") != null &&
												track.get("Location").toString().startsWith("file://")
											) {
												{
													URI tURI2 = new URI(track.get("Location").toString());
													RealFile file = new RealFile(new File(URLDecoder.decode(tURI2.toURL().getFile(), "UTF-8")));
													VirtualFolder individualArtistFolder = null;
													for (DLNAResource artist : virtualFolderArtists.getChildren()) {
														if (artist.getName().equals(artistName)) {
															individualArtistFolder = (VirtualFolder) artist;
															break;
														}
													}
													if (individualArtistFolder == null) {
														individualArtistFolder = new VirtualFolder(artistName, null);
														virtualFolderArtists.addChild(individualArtistFolder);
													}
													individualArtistFolder.addChild(file);
												}

												{
													URI tURI2 = new URI(track.get("Location").toString());
													RealFile file = new RealFile(new File(URLDecoder.decode(tURI2.toURL().getFile(), "UTF-8")));
													VirtualFolder individualAlbumFolder = null;
													for (DLNAResource album : virtualFolderAlbums.getChildren()) {
														if (album.getName().equals(albumName)) {
															individualAlbumFolder = (VirtualFolder) album;
															break;
														}
													}
													if (individualAlbumFolder == null) {
														individualAlbumFolder = new VirtualFolder(albumName, null);
														virtualFolderAlbums.addChild(individualAlbumFolder);
													}
													individualAlbumFolder.addChild(file);
												}

												{
													URI tURI2 = new URI(track.get("Location").toString());
													RealFile file = new RealFile(new File(URLDecoder.decode(tURI2.toURL().getFile(), "UTF-8")));
													VirtualFolder individualGenreFolder = null;
													for (DLNAResource genre : virtualFolderGenres.getChildren()) {
														if (genre.getName().equals(genreName)) {
															individualGenreFolder = (VirtualFolder) genre;
															break;
														}
													}
													if (individualGenreFolder == null) {
														individualGenreFolder = new VirtualFolder(genreName, null);
														virtualFolderGenres.addChild(individualGenreFolder);
													}
													individualGenreFolder.addChild(file);
												}
											}
										}
									}
								}

								res.addChild(virtualFolderArtists);
								res.addChild(virtualFolderAlbums);
								res.addChild(virtualFolderGenres);

								// Sort the virtual folders alphabetically
								java.util.Collections.sort(virtualFolderArtists.getChildren(), new java.util.Comparator() {
									@Override
									public int compare(Object o1, Object o2) {
										VirtualFolder a = (VirtualFolder) o1;
										VirtualFolder b = (VirtualFolder) o2;

										String filename1ToSort = renameForSorting(a.getName());
										String filename2ToSort = renameForSorting(b.getName());

										return filename1ToSort.compareToIgnoreCase(filename2ToSort);
									}
								});

								java.util.Collections.sort(virtualFolderAlbums.getChildren(), new java.util.Comparator() {
									@Override
									public int compare(Object o1, Object o2) {
										VirtualFolder a = (VirtualFolder) o1;
										VirtualFolder b = (VirtualFolder) o2;

										String filename1ToSort = renameForSorting(a.getName());
										String filename2ToSort = renameForSorting(b.getName());

										return filename1ToSort.compareToIgnoreCase(filename2ToSort);
									}
								});

								java.util.Collections.sort(virtualFolderGenres.getChildren(), new java.util.Comparator() {
									@Override
									public int compare(Object o1, Object o2) {
										VirtualFolder a = (VirtualFolder) o1;
										VirtualFolder b = (VirtualFolder) o2;

										String filename1ToSort = renameForSorting(a.getName());
										String filename2ToSort = renameForSorting(b.getName());

										return filename1ToSort.compareToIgnoreCase(filename2ToSort);
									}
								});
							} else {
								// Add all playlists
								VirtualFolder pf = new VirtualFolder(Playlist.get("Name").toString(), null);
								PlaylistTracks = (List<?>) Playlist.get("Playlist Items"); // list of tracks in a playlist

								if (PlaylistTracks != null) {
									for (Object t : PlaylistTracks) {
										Map<?, ?> td = (Map<?, ?>) t;
										track = (Map<?, ?>) Tracks.get(td.get("Track ID").toString());

										if (
											track != null
											&& track.get("Location") != null
											&& track.get("Location").toString().startsWith("file://")
										) {
											URI tURI2 = new URI(track.get("Location").toString());
											RealFile file = new RealFile(new File(URLDecoder.decode(tURI2.toURL().getFile(), "UTF-8")));
											pf.addChild(file);
										}
									}
								}

								res.addChild(pf);
							}
						}
					}
				} else {
					LOGGER.info("Could not find the iTunes file");
				}
			} catch (Exception e) {
				LOGGER.error("Something went wrong with the iTunes Library scan: ", e);
			}
		}

		return res;
	}

	private void addAdminFolder() {
		DLNAResource res = new VirtualFolder(Messages.getString("PMS.131"), null);
		DLNAResource vsf = getVideoSettingssFolder();

		if (vsf != null) {
			res.addChild(vsf);
		}

		res.addChild(new VirtualFolder(Messages.getString("NetworkTab.39"), null) {
			@Override
			public void discoverChildren() {
				final ArrayList<DownloadPlugins> plugins = DownloadPlugins.downloadList();
				for (final DownloadPlugins plugin : plugins) {
					addChild(new VirtualVideoAction(plugin.getName(), true) {
						@Override
						public boolean enable() {
							try {
								plugin.install(null);
							} catch (Exception e) {
							}

							return true;
						}
					});
				}
			}
		});

		if (configuration.getScriptDir() != null) {
			final File scriptDir = new File(configuration.getScriptDir());

			if (scriptDir.exists()) {
				res.addChild(new VirtualFolder(Messages.getString("PMS.132"), null) {
					@Override
					public void discoverChildren() {
						File[] files = scriptDir.listFiles();

						for (int i = 0; i < files.length; i++) {
							String name = files[i].getName().replaceAll("_", " ");
							int pos = name.lastIndexOf(".");

							if (pos != -1) {
								name = name.substring(0,pos);
							}

							final File f = files[i];

							addChild(new VirtualVideoAction(name, true) {
								@Override
								public boolean enable() {
									try {
										ProcessBuilder pb = new ProcessBuilder(f.getAbsolutePath());
										Process pid = pb.start();
										InputStream is = pid.getInputStream();
										InputStreamReader isr = new InputStreamReader(is);
										BufferedReader br = new BufferedReader(isr);
										while (br.readLine() != null) { 
										}
										pid.waitFor();
									} catch (IOException | InterruptedException e) {
									}

									return true;
								}
							});
						}
					}
				});
			}
		}

		// resume file mgmt
<<<<<<< HEAD
		if(configuration.isResumeEnabled()) {
			final File[] files = ResumeObj.resumeFiles();
			res.addChild(new VirtualFolder(Messages.getString("PMS.135"), null) {
				public void discoverChildren() {
					addChild(new VirtualVideoAction(Messages.getString("PMS.136"), true) {
						public boolean enable() {
							for (File f : files) {
								f.delete();
							}
							getParent().getChildren().clear();
							return true;
						}
					});
					for (final File f : files) {
						String name = FileUtil.getFileNameWithoutExtension(f.getName());
						name = name.replaceAll(ResumeObj.CLEAN_REG, "");
						addChild(new VirtualVideoAction(name, false) {
=======
		if (configuration.isResumeEnabled()) {
				res.addChild(new VirtualFolder(Messages.getString("PMS.135"), null) {
					@Override
					public void discoverChildren() {
                        final File[] files = ResumeObj.resumeFiles();
						addChild(new VirtualVideoAction(Messages.getString("PMS.136"), true) {
							@Override
>>>>>>> fed12071
							public boolean enable() {
								f.delete();
								getParent().getChildren().remove(this);
								return false;
							}
						});
<<<<<<< HEAD
					}
				}
			});
		}
		
		// recently played mgmt
		if (last != null) {
			final List<DLNAResource> l = last.getList();
			res.addChild(new VirtualFolder(Messages.getString("PMS.137"), null) {
				public void discoverChildren() {
					addChild(new VirtualVideoAction(Messages.getString("PMS.136"), true) {
						public boolean enable() {
							getParent().getChildren().clear();
							l.clear();
							last.update();
							return true;
=======
						for (final File f : files) {
							String name = FileUtil.getFileNameWithoutExtension(f.getName());
							name = name.replaceAll(ResumeObj.CLEAN_REG, "");
							addChild(new VirtualVideoAction(name, false) {
								@Override
								public boolean enable() {
									f.delete();
									getParent().getChildren().remove(this);
									return false;
								}
							});
>>>>>>> fed12071
						}
					});
					for(final DLNAResource r : l) {
						addChild(new VirtualVideoAction(r.getName(), false) {
							public boolean enable() {
								getParent().getChildren().remove(this);
								l.remove(r);
								last.update();
								return false;
							}
						});
					}
<<<<<<< HEAD
				}
			});
=======
				});
>>>>>>> fed12071
		}

		addChild(res);
	}

	/**
	 * Returns Video Settings folder. Used by manageRoot, so it is usually
	 * used as a folder at the root folder. Child objects are created when
	 * this folder is created.
	 */
	private DLNAResource getVideoSettingssFolder() {
		DLNAResource res = null;

		if (!configuration.getHideVideoSettings()) {
			res = new VirtualFolder(Messages.getString("PMS.37"), null);
			VirtualFolder vfSub = new VirtualFolder(Messages.getString("PMS.8"), null);
			res.addChild(vfSub);

			res.addChild(new VirtualVideoAction(Messages.getString("PMS.3"), configuration.isMencoderNoOutOfSync()) {
				@Override
				public boolean enable() {
					configuration.setMencoderNoOutOfSync(!configuration.isMencoderNoOutOfSync());
					return configuration.isMencoderNoOutOfSync();
				}
			});

			res.addChild(new VirtualVideoAction(Messages.getString("PMS.14"), configuration.isMencoderMuxWhenCompatible()) {
				@Override
				public boolean enable() {
					configuration.setMencoderMuxWhenCompatible(!configuration.isMencoderMuxWhenCompatible());

					return configuration.isMencoderMuxWhenCompatible();
				}
			});

			res.addChild(new VirtualVideoAction("  !!-- Fix 23.976/25fps A/V Mismatch --!!", configuration.isFix25FPSAvMismatch()) {
				@Override
				public boolean enable() {
					configuration.setMencoderForceFps(!configuration.isFix25FPSAvMismatch());
					configuration.setFix25FPSAvMismatch(!configuration.isFix25FPSAvMismatch());
					return configuration.isFix25FPSAvMismatch();
				}
			});

			res.addChild(new VirtualVideoAction(Messages.getString("PMS.4"), configuration.isMencoderYadif()) {
				@Override
				public boolean enable() {
					configuration.setMencoderYadif(!configuration.isMencoderYadif());

					return configuration.isMencoderYadif();
				}
			});

			vfSub.addChild(new VirtualVideoAction(Messages.getString("TrTab2.51"), configuration.isDisableSubtitles()) {
				@Override
				public boolean enable() {
					boolean oldValue = configuration.isDisableSubtitles();
					boolean newValue = !oldValue;
					configuration.setDisableSubtitles(newValue);
					return newValue;
				}
			});

			vfSub.addChild(new VirtualVideoAction(Messages.getString("MEncoderVideo.22"), configuration.isAutoloadSubtitles()) {
				@Override
				public boolean enable() {
					boolean oldValue = configuration.isAutoloadSubtitles();
					boolean newValue = !oldValue;
					configuration.setAutoloadSubtitles(newValue);
					return newValue;
				}
			});

			vfSub.addChild(new VirtualVideoAction(Messages.getString("MEncoderVideo.36"), configuration.isMencoderAssDefaultStyle()) {
				@Override
				public boolean enable() {
					boolean oldValue = configuration.isMencoderAssDefaultStyle();
					boolean newValue = !oldValue;
					configuration.setMencoderAssDefaultStyle(newValue);
					return newValue;
				}
			});

			res.addChild(new VirtualVideoAction(Messages.getString("MEncoderVideo.0"), configuration.getSkipLoopFilterEnabled()) {
				@Override
				public boolean enable() {
					configuration.setSkipLoopFilterEnabled(!configuration.getSkipLoopFilterEnabled());
					return configuration.getSkipLoopFilterEnabled();
				}
			});

			res.addChild(new VirtualVideoAction(Messages.getString("TrTab2.28"), configuration.isDTSEmbedInPCM()) {
				@Override
				public boolean enable() {
					configuration.setDTSEmbedInPCM(!configuration.isDTSEmbedInPCM());
					return configuration.isDTSEmbedInPCM();
				}
			});

			res.addChild(new VirtualVideoAction(Messages.getString("PMS.27"), true) {
				@Override
				public boolean enable() {
					try {
						configuration.save();
					} catch (ConfigurationException e) {
						LOGGER.debug("Caught exception", e);
					}
					return true;
				}
			});

			res.addChild(new VirtualVideoAction(Messages.getString("LooksFrame.12"), true) {
				@Override
				public boolean enable() {
					PMS.get().reset();
					return true;
				}
			});
			res.addChild(new VirtualVideoAction(Messages.getString("FoldTab.42"), configuration.isHideLiveSubtitlesFolder()) {
				@Override
				public boolean enable() {
					configuration.setHideLiveSubtitlesFolder(!configuration.isHideLiveSubtitlesFolder());
					return configuration.isHideLiveSubtitlesFolder();
				}
			});
		}

		return res;
	}

	/**
	 * Returns as many folders as plugins providing root folders are loaded
	 * into memory (need to implement AdditionalFolder(s)AtRoot)
	 */
	private List<DLNAResource> getAdditionalFoldersAtRoot() {
		List<DLNAResource> res = new ArrayList<>();

		for (ExternalListener listener : ExternalFactory.getExternalListeners()) {
			if (listener instanceof AdditionalFolderAtRoot) {
				AdditionalFolderAtRoot afar = (AdditionalFolderAtRoot) listener;

				try {
					DLNAResource resource = afar.getChild();
					LOGGER.debug("add ext list " + listener);
					if(resource == null) {
						continue;
					}
					resource.setMasterParent(listener);
					for (DLNAResource r : resource.getChildren()) {
						r.setMasterParent(listener);
					}
					res.add(resource);
				} catch (Throwable t) {
					LOGGER.error(String.format("Failed to append AdditionalFolderAtRoot with name=%s, class=%s", afar.name(), afar.getClass()), t);
				}
			} else if (listener instanceof AdditionalFoldersAtRoot) {
				java.util.Iterator<DLNAResource> folders = ((AdditionalFoldersAtRoot) listener).getChildren();

				while (folders.hasNext()) {
					DLNAResource resource = folders.next();
					resource.setMasterParent(listener);
					for(DLNAResource r : resource.getChildren()) {
						r.setMasterParent(listener);
					}
					try {
						res.add(resource);
					} catch (Throwable t) {
						LOGGER.error(String.format("Failed to append AdditionalFolderAtRoots with class=%s for DLNAResource=%s", listener.getClass(), resource.getClass()), t);
					}
				}
			}
		}

		return res;
	}

	@Override
	public String toString() {
		return "RootFolder[" + getChildren() + "]";
	}

	public void reset() {
		setDiscovered(false);
	}

	public void stopPlaying(DLNAResource res) {
		if (mon != null) {
			mon.stopped(res);
		}
		if (last != null) {
			last.add(res);
		}
	}
} <|MERGE_RESOLUTION|>--- conflicted
+++ resolved
@@ -997,25 +997,6 @@
 		}
 
 		// resume file mgmt
-<<<<<<< HEAD
-		if(configuration.isResumeEnabled()) {
-			final File[] files = ResumeObj.resumeFiles();
-			res.addChild(new VirtualFolder(Messages.getString("PMS.135"), null) {
-				public void discoverChildren() {
-					addChild(new VirtualVideoAction(Messages.getString("PMS.136"), true) {
-						public boolean enable() {
-							for (File f : files) {
-								f.delete();
-							}
-							getParent().getChildren().clear();
-							return true;
-						}
-					});
-					for (final File f : files) {
-						String name = FileUtil.getFileNameWithoutExtension(f.getName());
-						name = name.replaceAll(ResumeObj.CLEAN_REG, "");
-						addChild(new VirtualVideoAction(name, false) {
-=======
 		if (configuration.isResumeEnabled()) {
 				res.addChild(new VirtualFolder(Messages.getString("PMS.135"), null) {
 					@Override
@@ -1023,16 +1004,27 @@
                         final File[] files = ResumeObj.resumeFiles();
 						addChild(new VirtualVideoAction(Messages.getString("PMS.136"), true) {
 							@Override
->>>>>>> fed12071
 							public boolean enable() {
-								f.delete();
+                                for (File f : files) {
+                                    f.delete();
+                                }
 								getParent().getChildren().remove(this);
 								return false;
 							}
 						});
-<<<<<<< HEAD
-					}
-				}
+                        for (final File f : files) {
+                            String name = FileUtil.getFileNameWithoutExtension(f.getName());
+                            name = name.replaceAll(ResumeObj.CLEAN_REG, "");
+                            addChild(new VirtualVideoAction(name, false) {
+                                @Override
+                                public boolean enable() {
+                                    f.delete();
+                                    getParent().getChildren().remove(this);
+                                    return false;
+                                }
+                            });
+                        }
+					}
 			});
 		}
 		
@@ -1047,19 +1039,6 @@
 							l.clear();
 							last.update();
 							return true;
-=======
-						for (final File f : files) {
-							String name = FileUtil.getFileNameWithoutExtension(f.getName());
-							name = name.replaceAll(ResumeObj.CLEAN_REG, "");
-							addChild(new VirtualVideoAction(name, false) {
-								@Override
-								public boolean enable() {
-									f.delete();
-									getParent().getChildren().remove(this);
-									return false;
-								}
-							});
->>>>>>> fed12071
 						}
 					});
 					for(final DLNAResource r : l) {
@@ -1072,12 +1051,8 @@
 							}
 						});
 					}
-<<<<<<< HEAD
-				}
-			});
-=======
-				});
->>>>>>> fed12071
+				}
+			});
 		}
 
 		addChild(res);
