/*
 * PS3 Media Server, for streaming any medias to your PS3.
 * Copyright (C) 2008  A.Brochard
 *
 * This program is free software; you can redistribute it and/or
 * modify it under the terms of the GNU General Public License
 * as published by the Free Software Foundation; version 2
 * of the License only.
 *
 * This program is distributed in the hope that it will be useful,
 * but WITHOUT ANY WARRANTY; without even the implied warranty of
 * MERCHANTABILITY or FITNESS FOR A PARTICULAR PURPOSE.  See the
 * GNU General Public License for more details.
 *
 * You should have received a copy of the GNU General Public License
 * along with this program; if not, write to the Free Software
 * Foundation, Inc., 51 Franklin Street, Fifth Floor, Boston, MA  02110-1301, USA.
 */
package net.pms.dlna;

import com.sun.jna.Platform;
import java.io.*;
import java.net.MalformedURLException;
import java.net.URI;
import java.net.URISyntaxException;
import java.net.URL;
import java.net.URLDecoder;
import java.util.*;
import net.pms.Messages;
import net.pms.PMS;
import net.pms.configuration.DownloadPlugins;
import net.pms.configuration.MapFileConfiguration;
import net.pms.configuration.PmsConfiguration;
import net.pms.configuration.RendererConfiguration;
import net.pms.dlna.virtual.VirtualFolder;
import net.pms.dlna.virtual.VirtualVideoAction;
import net.pms.external.AdditionalFolderAtRoot;
import net.pms.external.AdditionalFoldersAtRoot;
import net.pms.external.ExternalFactory;
import net.pms.external.ExternalListener;
import net.pms.gui.IFrame;
import org.apache.commons.configuration.ConfigurationException;
import org.apache.commons.io.FileUtils;
import org.apache.commons.io.IOUtils;
import org.apache.commons.lang.StringUtils;
import org.slf4j.Logger;
import org.slf4j.LoggerFactory;
import xmlwise.Plist;
import xmlwise.XmlParseException;

public class RootFolder extends DLNAResource {
	private static final Logger LOGGER = LoggerFactory.getLogger(RootFolder.class);
	private static final PmsConfiguration configuration = PMS.getConfiguration();
	private boolean running;
	private FolderLimit lim;
	private String tag;
	
	public RootFolder() {
		this(null);
	}

	public RootFolder(String tag) {
		this.tag = tag;
		setIndexId(0);
	}

	@Override
	public InputStream getInputStream() {
		return null;
	}

	@Override
	public String getName() {
		return "root";
	}

	@Override
	public boolean isFolder() {
		return true;
	}

	@Override
	public long length() {
		return 0;
	}

	@Override
	public String getSystemName() {
		return getName();
	}

	@Override
	public boolean isValid() {
		return true;
	}

	@Override
	public void discoverChildren() {
		if (isDiscovered()) {
			return;
		}

		if (configuration.getFolderLimit()) {
			lim = new FolderLimit();
			addChild(lim);
		}
		
		if(!configuration.getNoFolders(tag)) {
			for (DLNAResource r : getConfiguredFolders()) {
				addChild(r);
			}

			for (DLNAResource r : getVirtualFolders()) {
				addChild(r);
			}
		}

		if (configuration.getSearchFolder()) {
			SearchFolder sf = new SearchFolder("Search disc folders", new FileSearch(getConfiguredFolders()));
			addChild(sf);
		}

		File webConf = new File(configuration.getProfileDirectory(), "WEB.conf");
		if (webConf.exists() && configuration.getExternalNetwork()) {
			addWebFolder(webConf);
		}

		if (Platform.isMac() && configuration.getIphotoEnabled()) {
			DLNAResource iPhotoRes = getiPhotoFolder();
			if (iPhotoRes != null) {
				addChild(iPhotoRes);
			}
		}

		if (Platform.isMac() && configuration.getApertureEnabled()) {
			DLNAResource apertureRes = getApertureFolder();
			if (apertureRes != null) {
				addChild(apertureRes);
			}
		}

		if ((Platform.isMac() || Platform.isWindows()) && configuration.getItunesEnabled()) {
			DLNAResource iTunesRes = getiTunesFolder();
			if (iTunesRes != null) {
				addChild(iTunesRes);
			}
		}

		if (!configuration.isHideMediaLibraryFolder()) {
			DLNAResource libraryRes = PMS.get().getLibrary();
			if (libraryRes != null) {
				addChild(libraryRes);
			}
		}

		for (DLNAResource r : getAdditionalFoldersAtRoot()) {
			addChild(r);
		}

		if (!configuration.getHideVideoSettings()) {
			addAdminFolder();
		}

		setDiscovered(true);
	}

	public void setFolderLim(DLNAResource r) {
		if (lim != null) {
			lim.setStart(r);
		}
	}

	/**
	 * Returns whether or not a scan is running.
	 *
	 * @return <code>true</code> if a scan is running, <code>false</code>
	 * otherwise.
	 */
	private synchronized boolean isRunning() {
		return running;
	}

	/**
	 * Sets whether or not a scan is running.
	 *
	 * @param running Set to <code>true</code> if the scan is running, or to
	 * <code>false</code> when the scan has stopped.
	 */
	private synchronized void setRunning(boolean running) {
		this.running = running;
	}

	public void scan() {
		setRunning(true);

		if (!isDiscovered()) {
			discoverChildren();
		}

		setDefaultRenderer(RendererConfiguration.getDefaultConf());
		scan(this);
		IFrame frame = PMS.get().getFrame();
		frame.setScanLibraryEnabled(true);
		PMS.get().getDatabase().cleanup();
		frame.setStatusLine(null);
	}

	/*
	 * @deprecated Use {@link #stopScan()} instead.
	 */
	public void stopscan() {
		stopScan();
	}

	public void stopScan() {
		setRunning(false);
	}

	private synchronized void scan(DLNAResource resource) {
		if (isRunning()) {
			for (DLNAResource child : resource.getChildren()) {
				if (isRunning() && child.allowScan()) {
					child.setDefaultRenderer(resource.getDefaultRenderer());
					String trace = null;

					if (child instanceof RealFile) {
						trace = Messages.getString("DLNAMediaDatabase.4") + " " + child.getName();
					}

					if (trace != null) {
						LOGGER.debug(trace);
						PMS.get().getFrame().setStatusLine(trace);
					}

					if (child.isDiscovered()) {
						child.refreshChildren();
					} else {
						if (child instanceof DVDISOFile || child instanceof DVDISOTitle) { // ugly hack
							child.resolve();
						}
						child.discoverChildren();
						child.analyzeChildren(-1);
						child.setDiscovered(true);
					}

					int count = child.getChildren().size();

					if (count == 0) {
						continue;
					}

					scan(child);
					child.getChildren().clear();
				}
			}
		}
	}

	private List<RealFile> getConfiguredFolders() {
<<<<<<< HEAD
		List<RealFile> res = new ArrayList<RealFile>();
		File[] files = PMS.get().getFoldersConf(tag);
=======
		List<RealFile> res = new ArrayList<>();
		File[] files = PMS.get().getFoldersConf();
>>>>>>> 2761d6f6

		if (files == null || files.length == 0) {
			files = File.listRoots();
		}

		for (File f : files) {
			res.add(new RealFile(f));
		}

		return res;
	}

	private List<DLNAResource> getVirtualFolders() {
<<<<<<< HEAD
		List<DLNAResource> res = new ArrayList<DLNAResource>();
		List<MapFileConfiguration> mapFileConfs = MapFileConfiguration.parse(configuration.getVirtualFolders(tag));
=======
		List<DLNAResource> res = new ArrayList<>();
		List<MapFileConfiguration> mapFileConfs = MapFileConfiguration.parse(configuration.getVirtualFolders());
>>>>>>> 2761d6f6

		if (mapFileConfs != null) {
			for (MapFileConfiguration f : mapFileConfs) {
				res.add(new MapFile(f));
			}
		}

		return res;
	}

	private void addWebFolder(File webConf) {
		if (webConf.exists()) {
			try {
				try (LineNumberReader br = new LineNumberReader(new InputStreamReader(new FileInputStream(webConf), "UTF-8"))) {
					String line;
					while ((line = br.readLine()) != null) {
						line = line.trim();

						if (line.length() > 0 && !line.startsWith("#") && line.indexOf("=") > -1) {
							String key = line.substring(0, line.indexOf("="));
							String value = line.substring(line.indexOf("=") + 1);
							String[] keys = parseFeedKey(key);

							try {
								if (
									keys[0].equals("imagefeed") ||
									keys[0].equals("audiofeed") ||
									keys[0].equals("videofeed") ||
									keys[0].equals("audiostream") ||
									keys[0].equals("videostream")
								) {
									String[] values = parseFeedValue(value);
									DLNAResource parent = null;

									if (keys[1] != null) {
										StringTokenizer st = new StringTokenizer(keys[1], ",");
										DLNAResource currentRoot = this;

										while (st.hasMoreTokens()) {
											String folder = st.nextToken();
											parent = currentRoot.searchByName(folder);

											if (parent == null) {
												parent = new VirtualFolder(folder, "");
												currentRoot.addChild(parent);
											}

											currentRoot = parent;
										}
									}

									if (parent == null) {
										parent = this;
									}

									if (keys[0].equals("imagefeed")) {
										parent.addChild(new ImagesFeed(values[0]));
									} else if (keys[0].equals("videofeed")) {
										parent.addChild(new VideosFeed(values[0]));
									} else if (keys[0].equals("audiofeed")) {
										parent.addChild(new AudiosFeed(values[0]));
									} else if (keys[0].equals("audiostream")) {
										parent.addChild(new WebAudioStream(values[0], values[1], values[2]));
									} else if (keys[0].equals("videostream")) {
										parent.addChild(new WebVideoStream(values[0], values[1], values[2]));
									}
								}
							} catch (ArrayIndexOutOfBoundsException e) {
								// catch exception here and go with parsing
								LOGGER.info("Error at line " + br.getLineNumber() + " of WEB.conf: " + e.getMessage());
								LOGGER.debug(null, e);
							}
						}
					}
				}
			} catch (IOException e) {
				LOGGER.info("Unexpected error in WEB.conf" + e.getMessage());
				LOGGER.debug(null, e);
			}
		}
	}

	/**
	 * Splits the first part of a WEB.conf spec into a pair of Strings
	 * representing the resource type and its DLNA folder.
	 *
	 * @param spec (String) to be split
	 * @return Array of (String) that represents the tokenized entry.
	 */
	private String[] parseFeedKey(String spec) {
		String[] pair = StringUtils.split(spec, ".", 2);

		if (pair == null || pair.length < 2) {
			pair = new String[2];
		}

		if (pair[0] == null) {
			pair[0] = "";
		}

		return pair;
	}

	/**
	 * Splits the second part of a WEB.conf spec into a triple of Strings
	 * representing the DLNA path, resource URI and optional thumbnail URI.
	 *
	 * @param spec (String) to be split
	 * @return Array of (String) that represents the tokenized entry.
	 */
	private String[] parseFeedValue(String spec) {
		StringTokenizer st = new StringTokenizer(spec, ",");
		String[] triple = new String[3];
		int i = 0;

		while (st.hasMoreTokens()) {
			triple[i++] = st.nextToken();
		}

		return triple;
	}

	/**
	 * Creates, populates and returns a virtual folder mirroring the
	 * contents of the system's iPhoto folder.
	 * Mac OS X only.
	 *
	 * @return iPhotoVirtualFolder the populated <code>VirtualFolder</code>, or null if one couldn't be created.
	 */
	private DLNAResource getiPhotoFolder() {
		VirtualFolder iPhotoVirtualFolder = null;

		if (Platform.isMac()) {
			LOGGER.debug("Adding iPhoto folder");
			InputStream inputStream = null;

			try {
				// This command will show the XML files for recently opened iPhoto databases
				Process process = Runtime.getRuntime().exec("defaults read com.apple.iApps iPhotoRecentDatabases");
				inputStream = process.getInputStream();
				List<String> lines = IOUtils.readLines(inputStream);
				LOGGER.debug("iPhotoRecentDatabases: {}", lines);

				if (lines.size() >= 2) {
					// we want the 2nd line
					String line = lines.get(1);

					// Remove extra spaces
					line = line.trim();

					// Remove quotes
					line = line.substring(1, line.length() - 1);

					URI uri = new URI(line);
					URL url = uri.toURL();
					File file = FileUtils.toFile(url);
					LOGGER.debug("Resolved URL to file: {} -> {}", url, file.getAbsolutePath());

					// Load the properties XML file.
					Map<String, Object> iPhotoLib = Plist.load(file);

					// The list of all photos
					Map<?, ?> photoList = (Map<?, ?>) iPhotoLib.get("Master Image List");

					// The list of events (rolls)
					List<Map<?, ?>> listOfRolls = (List<Map<?, ?>>) iPhotoLib.get("List of Rolls");

					iPhotoVirtualFolder = new VirtualFolder("iPhoto Library", null);

					for (Map<?, ?> roll : listOfRolls) {
						Object rollName = roll.get("RollName");

						if (rollName != null) {
							VirtualFolder virtualFolder = new VirtualFolder(rollName.toString(), null);

							// List of photos in an event (roll)
							List<?> rollPhotos = (List<?>) roll.get("KeyList");

							for (Object photo : rollPhotos) {
								Map<?, ?> photoProperties = (Map<?, ?>) photoList.get(photo);

								if (photoProperties != null) {
									Object imagePath = photoProperties.get("ImagePath");

									if (imagePath != null) {
										RealFile realFile = new RealFile(new File(imagePath.toString()));
										virtualFolder.addChild(realFile);
									}
								}
							}

							iPhotoVirtualFolder.addChild(virtualFolder);
						}
					}
				} else {
					LOGGER.info("iPhoto folder not found");
				}
			} catch (XmlParseException | URISyntaxException | IOException e) {
				LOGGER.error("Something went wrong with the iPhoto Library scan: ", e);
			} finally {
				IOUtils.closeQuietly(inputStream);
			}
		}

		return iPhotoVirtualFolder;
	}

	/**
	 * Returns Aperture folder. Used by manageRoot, so it is usually used as
	 * a folder at the root folder. Only works when PMS is run on Mac OS X.
	 * TODO: Requirements for Aperture.
	 */
	private DLNAResource getApertureFolder() {
		VirtualFolder res = null;

		if (Platform.isMac()) {
			Process process = null;

			try {
				process = Runtime.getRuntime().exec("defaults read com.apple.iApps ApertureLibraries");
				try (BufferedReader in = new BufferedReader(new InputStreamReader(process.getInputStream()))) {
					String line;
					res = new VirtualFolder("Aperture libraries", null);

					while ((line = in.readLine()) != null) {
						if (line.startsWith("(") || line.startsWith(")")) {
							continue;
						}

						line = line.trim(); // remove extra spaces
						line = line.substring(1, line.lastIndexOf("\"")); // remove quotes and spaces
						VirtualFolder apertureLibrary = createApertureDlnaLibrary(line);

						if (apertureLibrary != null) {
							res.addChild(apertureLibrary);
						}
					}
				}
			} catch (IOException | XmlParseException | URISyntaxException e) {
				LOGGER.error("Something went wrong with the aperture library scan: ", e);
			} finally {
				// Avoid zombie processes, or open stream failures
				if (process != null) {
					try {
						// The process seems to always finish, so we can wait for it.
						// If the result code is not read by parent. The process might turn into a zombie (they are real!)
						process.waitFor();
					} catch (InterruptedException e) {
						// Can this thread be interrupted? Don't think so, or, and even when, what will happen?
						LOGGER.warn("Interrupted while waiting for stream for process" + e.getMessage());
					}

					try {
						process.getErrorStream().close();
					} catch (Exception e) {
						LOGGER.warn("Could not close stream for output process", e);
					}

					try {
						process.getInputStream().close();
					} catch (Exception e) {
						LOGGER.warn("Could not close stream for output process", e);
					}

					try {
						process.getOutputStream().close();
					} catch (Exception e) {
						LOGGER.warn("Could not close stream for output process", e);
					}
				}
			}
		}

		return res;
	}

	private VirtualFolder createApertureDlnaLibrary(String url) throws UnsupportedEncodingException, MalformedURLException, XmlParseException, IOException, URISyntaxException {
		VirtualFolder res = null;

		if (url != null) {
			Map<String, Object> iPhotoLib;
			// every project is a album, too
			List<?> listOfAlbums;
			Map<?, ?> album;
			Map<?, ?> photoList;

			URI tURI = new URI(url);
			iPhotoLib = Plist.load(URLDecoder.decode(tURI.toURL().getFile(), System.getProperty("file.encoding"))); // loads the (nested) properties.
			photoList = (Map<?, ?>) iPhotoLib.get("Master Image List"); // the list of photos
			final Object mediaPath = iPhotoLib.get("Archive Path");
			String mediaName;

			if (mediaPath != null) {
				mediaName = mediaPath.toString();

				if (mediaName != null && mediaName.lastIndexOf("/") != -1 && mediaName.lastIndexOf(".aplibrary") != -1) {
					mediaName = mediaName.substring(mediaName.lastIndexOf("/"), mediaName.lastIndexOf(".aplibrary"));
				} else {
					mediaName = "unknown library";
				}
			} else {
				mediaName = "unknown library";
			}

			LOGGER.info("Going to parse aperture library: " + mediaName);
			res = new VirtualFolder(mediaName, null);
			listOfAlbums = (List<?>) iPhotoLib.get("List of Albums"); // the list of events (rolls)

			for (Object item : listOfAlbums) {
				album = (Map<?, ?>) item;

				if (album.get("Parent") == null) {
					VirtualFolder vAlbum = createApertureAlbum(photoList, album, listOfAlbums);
					res.addChild(vAlbum);
				}
			}
		} else {
			LOGGER.info("No Aperture library found.");
		}
		return res;
	}

	private VirtualFolder createApertureAlbum(
		Map<?, ?> photoList,
		Map<?, ?> album, List<?> listOfAlbums
	) {

		List<?> albumPhotos;
		int albumId = (Integer) album.get("AlbumId");
		VirtualFolder vAlbum = new VirtualFolder(album.get("AlbumName").toString(), null);

		for (Object item : listOfAlbums) {
			Map<?, ?> sub = (Map<?, ?>) item;

			if (sub.get("Parent") != null) {
				// recursive album creation
				int parent = (Integer) sub.get("Parent");

				if (parent == albumId) {
					VirtualFolder subAlbum = createApertureAlbum(photoList, sub, listOfAlbums);
					vAlbum.addChild(subAlbum);
				}
			}
		}

		albumPhotos = (List<?>) album.get("KeyList");

		if (albumPhotos == null) {
			return vAlbum;
		}

		boolean firstPhoto = true;

		for (Object photoKey : albumPhotos) {
			Map<?, ? > photo = (Map<?, ?>) photoList.get(photoKey);

			if (firstPhoto) {
				Object x = photoList.get("ThumbPath");

				if (x != null) {
					vAlbum.setThumbnail(x.toString());
				}

				firstPhoto = false;
			}

			RealFile file = new RealFile(new File(photo.get("ImagePath").toString()));
			vAlbum.addChild(file);
		}

		return vAlbum;
	}

	/**
	 * Returns the iTunes XML file. This file has all the information of the
	 * iTunes database. The methods used in this function depends on whether
	 * UMS runs on Mac OS X or Windows.
	 *
	 * @return (String) Absolute path to the iTunes XML file.
	 * @throws Exception
	 */
	private String getiTunesFile() throws Exception {
		String line;
		String iTunesFile = null;

		if (Platform.isMac()) {
			// the second line should contain a quoted file URL e.g.:
			// "file://localhost/Users/MyUser/Music/iTunes/iTunes%20Music%20Library.xml"
			Process process = Runtime.getRuntime().exec("defaults read com.apple.iApps iTunesRecentDatabases");
			BufferedReader in = new BufferedReader(new InputStreamReader(process.getInputStream()));

			// we want the 2nd line
			if ((line = in.readLine()) != null && (line = in.readLine()) != null) {
				line = line.trim(); // remove extra spaces
				line = line.substring(1, line.length() - 1); // remove quotes and spaces
				URI tURI = new URI(line);
				iTunesFile = URLDecoder.decode(tURI.toURL().getFile(), "UTF8");
			}

			in.close();
		} else if (Platform.isWindows()) {
			Process process = Runtime.getRuntime().exec("reg query \"HKCU\\Software\\Microsoft\\Windows\\CurrentVersion\\Explorer\\Shell Folders\" /v \"My Music\"");
			BufferedReader in = new BufferedReader(new InputStreamReader(process.getInputStream()));
			String location = null;

			while ((line = in.readLine()) != null) {
				final String LOOK_FOR = "REG_SZ";
				if (line.contains(LOOK_FOR)) {
					location = line.substring(line.indexOf(LOOK_FOR) + LOOK_FOR.length()).trim();
				}
			}

			in.close();

			if (location != null) {
				// Add the iTunes folder to the end
				location = location + "\\iTunes\\iTunes Music Library.xml";
				iTunesFile = location;
			} else {
				LOGGER.info("Could not find the My Music folder");
			}
		}

		return iTunesFile;
	}

	/**
	 * Returns iTunes folder. Used by manageRoot, so it is usually used as a
	 * folder at the root folder. Only works when PMS is run on MacOsX or
	 * Windows.
	 * <p>
	 * The iTunes XML is parsed fully when this method is called, so it can
	 * take some time for larger (+1000 albums) databases.
	 * TODO: Check if only music is being added.
	 * <P>
	 * This method does not support genius playlists and does not provide a
	 * media library.
	 *
	 * @see RootFolder#getiTunesFile(boolean)
	 */
	private DLNAResource getiTunesFolder() {
		DLNAResource res = null;

		if (Platform.isMac() || Platform.isWindows()) {
			Map<String, Object> iTunesLib;
			List<?> Playlists;
			Map<?, ?> Playlist;
			Map<?, ?> Tracks;
			Map<?, ?> track;
			List<?> PlaylistTracks;

			try {
				String iTunesFile = getiTunesFile();

				if (iTunesFile != null && (new File(iTunesFile)).exists()) {
					iTunesLib = Plist.load(URLDecoder.decode(iTunesFile, System.getProperty("file.encoding"))); // loads the (nested) properties.
					Tracks = (Map<?, ?>) iTunesLib.get("Tracks"); // the list of tracks
					Playlists = (List<?>) iTunesLib.get("Playlists"); // the list of Playlists
					res = new VirtualFolder("iTunes Library", null);

					for (Object item : Playlists) {
						Playlist = (Map<?, ?>) item;
						VirtualFolder pf = new VirtualFolder(Playlist.get("Name").toString(), null);
						PlaylistTracks = (List<?>) Playlist.get("Playlist Items"); // list of tracks in a playlist

						if (PlaylistTracks != null) {
							for (Object t : PlaylistTracks) {
								Map<?, ?> td = (Map<?, ?>) t;
								track = (Map<?, ?>) Tracks.get(td.get("Track ID").toString());

								if (
									track != null
									&& track.get("Location") != null
									&& track.get("Location").toString().startsWith("file://")
								) {
									URI tURI2 = new URI(track.get("Location").toString());
									RealFile file = new RealFile(new File(URLDecoder.decode(tURI2.toURL().getFile(), "UTF-8")));
									pf.addChild(file);
								}
							}
						}

						res.addChild(pf);
					}
				} else {
					LOGGER.info("Could not find the iTunes file");
				}
			} catch (Exception e) {
				LOGGER.error("Something went wrong with the iTunes Library scan: ", e);
			}
		}

		return res;
	}

	private void addAdminFolder() {
		DLNAResource res = new VirtualFolder(Messages.getString("PMS.131"), null);
		DLNAResource vsf = getVideoSettingssFolder();

		if (vsf != null) {
			res.addChild(vsf);
		}

		res.addChild(new VirtualFolder(Messages.getString("NetworkTab.39"), null) {
			@Override
			public void discoverChildren() {
				final ArrayList<DownloadPlugins> plugins = DownloadPlugins.downloadList();
				for (final DownloadPlugins plugin : plugins) {
					addChild(new VirtualVideoAction(plugin.getName(), true) {
						@Override
						public boolean enable() {
							try {
								plugin.install(null);
							} catch (Exception e) {
							}

							return true;
						}
					});
				}
			}
		});

		if (configuration.getScriptDir() != null) {
			final File scriptDir = new File(configuration.getScriptDir());

			if (scriptDir.exists()) {
				res.addChild(new VirtualFolder(Messages.getString("PMS.132"), null) {
					@Override
					public void discoverChildren() {
						File[] files = scriptDir.listFiles();

						for (int i = 0; i < files.length; i++) {
							String name = files[i].getName().replaceAll("_", " ");
							int pos = name.lastIndexOf(".");

							if (pos != -1) {
								name = name.substring(0,pos);
							}

							final File f = files[i];

							addChild(new VirtualVideoAction(name, true) {
								@Override
								public boolean enable() {
									try {
										ProcessBuilder pb = new ProcessBuilder(f.getAbsolutePath());
										Process pid = pb.start();
										InputStream is = pid.getInputStream();
										InputStreamReader isr = new InputStreamReader(is);
										BufferedReader br = new BufferedReader(isr);
										while (br.readLine() != null) { 
										}
										pid.waitFor();
									} catch (IOException | InterruptedException e) {
									}

									return true;
								}
							});
						}
					}
				});
			}
		}

		addChild(res);
	}

	/**
	 * Returns Video Settings folder. Used by manageRoot, so it is usually
	 * used as a folder at the root folder. Child objects are created when
	 * this folder is created.
	 */
	private DLNAResource getVideoSettingssFolder() {
		DLNAResource res = null;

		if (!configuration.getHideVideoSettings()) {
			res = new VirtualFolder(Messages.getString("PMS.37"), null);
			VirtualFolder vfSub = new VirtualFolder(Messages.getString("PMS.8"), null);
			res.addChild(vfSub);

			res.addChild(new VirtualVideoAction(Messages.getString("PMS.3"), configuration.isMencoderNoOutOfSync()) {
				@Override
				public boolean enable() {
					configuration.setMencoderNoOutOfSync(!configuration.isMencoderNoOutOfSync());
					return configuration.isMencoderNoOutOfSync();
				}
			});

			res.addChild(new VirtualVideoAction(Messages.getString("PMS.14"), configuration.isMencoderMuxWhenCompatible()) {
				@Override
				public boolean enable() {
					configuration.setMencoderMuxWhenCompatible(!configuration.isMencoderMuxWhenCompatible());

					return configuration.isMencoderMuxWhenCompatible();
				}
			});

			res.addChild(new VirtualVideoAction("  !!-- Fix 23.976/25fps A/V Mismatch --!!", configuration.isFix25FPSAvMismatch()) {
				@Override
				public boolean enable() {
					configuration.setMencoderForceFps(!configuration.isFix25FPSAvMismatch());
					configuration.setFix25FPSAvMismatch(!configuration.isFix25FPSAvMismatch());
					return configuration.isFix25FPSAvMismatch();
				}
			});

			res.addChild(new VirtualVideoAction(Messages.getString("PMS.4"), configuration.isMencoderYadif()) {
				@Override
				public boolean enable() {
					configuration.setMencoderYadif(!configuration.isMencoderYadif());

					return configuration.isMencoderYadif();
				}
			});

			vfSub.addChild(new VirtualVideoAction(Messages.getString("TrTab2.51"), configuration.isDisableSubtitles()) {
				@Override
				public boolean enable() {
					boolean oldValue = configuration.isDisableSubtitles();
					boolean newValue = !oldValue;
					configuration.setDisableSubtitles(newValue);
					return newValue;
				}
			});

			vfSub.addChild(new VirtualVideoAction(Messages.getString("PMS.6"), configuration.isAutoloadSubtitles()) {
				@Override
				public boolean enable() {
					boolean oldValue = configuration.isAutoloadSubtitles();
					boolean newValue = !oldValue;
					configuration.setAutoloadSubtitles(newValue);
					return newValue;
				}
			});

			vfSub.addChild(new VirtualVideoAction(Messages.getString("MEncoderVideo.36"), configuration.isMencoderAssDefaultStyle()) {
				@Override
				public boolean enable() {
					boolean oldValue = configuration.isMencoderAssDefaultStyle();
					boolean newValue = !oldValue;
					configuration.setMencoderAssDefaultStyle(newValue);
					return newValue;
				}
			});

			res.addChild(new VirtualVideoAction(Messages.getString("PMS.7"), configuration.getSkipLoopFilterEnabled()) {
				@Override
				public boolean enable() {
					configuration.setSkipLoopFilterEnabled(!configuration.getSkipLoopFilterEnabled());
					return configuration.getSkipLoopFilterEnabled();
				}
			});

			res.addChild(new VirtualVideoAction(Messages.getString("TrTab2.28"), configuration.isDTSEmbedInPCM()) {
				@Override
				public boolean enable() {
					configuration.setDTSEmbedInPCM(!configuration.isDTSEmbedInPCM());
					return configuration.isDTSEmbedInPCM();
				}
			});

			res.addChild(new VirtualVideoAction(Messages.getString("PMS.27"), true) {
				@Override
				public boolean enable() {
					try {
						configuration.save();
					} catch (ConfigurationException e) {
						LOGGER.debug("Caught exception", e);
					}
					return true;
				}
			});

			res.addChild(new VirtualVideoAction(Messages.getString("LooksFrame.12"), true) {
				@Override
				public boolean enable() {
					PMS.get().reset();
					return true;
				}
			});
		}

		return res;
	}

	/**
	 * Returns as many folders as plugins providing root folders are loaded
	 * into memory (need to implement AdditionalFolder(s)AtRoot)
	 */
	private List<DLNAResource> getAdditionalFoldersAtRoot() {
		List<DLNAResource> res = new ArrayList<>();

		String[] validPlugins=configuration.getPlugins(tag);
		for (ExternalListener listener : ExternalFactory.getExternalListeners()) {
			if(validPlugins != null) {
				if(Arrays.binarySearch(validPlugins, listener.name())<0) {
					continue;
				}
			}
			if (listener instanceof AdditionalFolderAtRoot) {
				AdditionalFolderAtRoot afar = (AdditionalFolderAtRoot) listener;

				try {
					res.add(afar.getChild());
				} catch (Throwable t) {
					LOGGER.error(String.format("Failed to append AdditionalFolderAtRoot with name=%s, class=%s", afar.name(), afar.getClass()), t);
				}
			} else if (listener instanceof AdditionalFoldersAtRoot) {
				java.util.Iterator<DLNAResource> folders = ((AdditionalFoldersAtRoot) listener).getChildren();

				while (folders.hasNext()) {
					DLNAResource resource = folders.next();

					try {
						res.add(resource);
					} catch (Throwable t) {
						LOGGER.error(String.format("Failed to append AdditionalFolderAtRoots with class=%s for DLNAResource=%s", listener.getClass(), resource.getClass()), t);
					}
				}
			}
		}

		return res;
	}

	@Override
	public String toString() {
		return "RootFolder[" + getChildren() + "]";
	}

	public void reset() {
		setDiscovered(false);
	}
}<|MERGE_RESOLUTION|>--- conflicted
+++ resolved
@@ -257,13 +257,8 @@
 	}
 
 	private List<RealFile> getConfiguredFolders() {
-<<<<<<< HEAD
-		List<RealFile> res = new ArrayList<RealFile>();
+		List<RealFile> res = new ArrayList<>();
 		File[] files = PMS.get().getFoldersConf(tag);
-=======
-		List<RealFile> res = new ArrayList<>();
-		File[] files = PMS.get().getFoldersConf();
->>>>>>> 2761d6f6
 
 		if (files == null || files.length == 0) {
 			files = File.listRoots();
@@ -277,13 +272,8 @@
 	}
 
 	private List<DLNAResource> getVirtualFolders() {
-<<<<<<< HEAD
-		List<DLNAResource> res = new ArrayList<DLNAResource>();
+		List<DLNAResource> res = new ArrayList<>();
 		List<MapFileConfiguration> mapFileConfs = MapFileConfiguration.parse(configuration.getVirtualFolders(tag));
-=======
-		List<DLNAResource> res = new ArrayList<>();
-		List<MapFileConfiguration> mapFileConfs = MapFileConfiguration.parse(configuration.getVirtualFolders());
->>>>>>> 2761d6f6
 
 		if (mapFileConfs != null) {
 			for (MapFileConfiguration f : mapFileConfs) {
