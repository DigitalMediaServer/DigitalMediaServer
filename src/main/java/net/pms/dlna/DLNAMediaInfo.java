--- conflicted
+++ resolved
@@ -959,66 +959,12 @@
 					int sz = 0;
 					try {
 						is = pw.getInputStream(0);
-<<<<<<< HEAD
 						try {
 							if (is != null) {
 								sz = is.available();
 								if (sz > 0) {
 									thumb = new byte[sz];
 									is.read(thumb);
-=======
-						if (is != null) {
-							sz = is.available();
-							if (sz > 0) {
-								thumb = new byte[sz];
-								is.read(thumb);
-							}
-							is.close();
-						}
-
-						if (sz > 0 && !net.pms.PMS.isHeadless()) {
-							BufferedImage image = ImageIO.read(new ByteArrayInputStream(thumb));
-							if (image != null && configuration.getFullyPlayedAction() == 1 && file != null && MediaMonitor.isWatched(file.getAbsolutePath())) {
-								int thumbnailWidth = renderer.getThumbnailWidth();
-								int thumbnailHeight = renderer.getThumbnailHeight();
-
-								Graphics2D g = image.createGraphics();
-								g.setPaint(THUMBNAIL_OVERLAY_BACKGROUND_COLOR);
-								g.fillRect(0, 0, thumbnailWidth, thumbnailHeight);
-								g.setColor(THUMBNAIL_OVERLAY_TEXT_COLOR);
-
-								/**
-								 * TODO: Include and use a custom font
-								 */
-								if (thumbnailFontSizeVideo > 0) {
-									g.setFont(new Font("Arial", Font.PLAIN, thumbnailFontSizeVideo));
-									g.drawString(THUMBNAIL_TEXT_VIDEO, thumbnailTextHorizontalPositionVideo, thumbnailTextVerticalPositionVideo);
-								} else {
-									thumbnailFontSizeVideo = thumbnailWidth / 6;
-									g.setFont(new Font("Arial", Font.PLAIN, thumbnailFontSizeVideo));
-									FontMetrics fm = g.getFontMetrics();
-									Rectangle2D textsize = fm.getStringBounds(THUMBNAIL_TEXT_VIDEO, g);
-									int textWidth = (int) textsize.getWidth();
-									thumbnailTextHorizontalPositionVideo = (thumbnailWidth - textWidth) / 2;
-
-									// Use a smaller font size if there isn't enough room
-									if (textWidth > thumbnailWidth) {
-										for (int divider = 7; divider < 99; divider++) {
-											thumbnailFontSizeVideo = thumbnailWidth / divider;
-											g.setFont(new Font("Arial", Font.PLAIN, thumbnailFontSizeVideo));
-											fm = g.getFontMetrics();
-											textsize = fm.getStringBounds(THUMBNAIL_TEXT_VIDEO, g);
-											textWidth = (int) textsize.getWidth();
-											if (textWidth <= (thumbnailWidth * 0.9)) {
-												thumbnailTextHorizontalPositionVideo = (thumbnailWidth - textWidth) / 2;
-												break;
-											}
-										}
-									}
-
-									thumbnailTextVerticalPositionVideo = (int) (thumbnailHeight - textsize.getHeight()) / 2 + fm.getAscent();
-									g.drawString(THUMBNAIL_TEXT_VIDEO, thumbnailTextHorizontalPositionVideo, thumbnailTextVerticalPositionVideo);
->>>>>>> 90750119
 								}
 							}
 						} finally {
