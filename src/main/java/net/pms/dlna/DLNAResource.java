--- conflicted
+++ resolved
@@ -1614,12 +1614,7 @@
 								// If the engine being is tsMuxeR or VLC, we are definitely outputting MPEG-TS so we can skip a lot of tests
 								boolean isFileMPEGTS = TsMuxeRVideo.ID.equals(player.id()) || VideoLanVideoStreaming.ID.equals(player.id());
 
-<<<<<<< HEAD
-								boolean isMuxableResult = getMedia().isMuxable(mediaRenderer);
-=======
 								boolean isMuxableResult = getMedia() != null && getMedia().isMuxable(mediaRenderer);
-								boolean isBravia = mediaRenderer.isBRAVIA();
->>>>>>> 33cda108
 
 								// If the engine is MEncoder or FFmpeg, and the muxing settings are enabled, it may be MPEG-TS so we need to do more tests
 								if (
@@ -1674,11 +1669,7 @@
 											}
 										}
 
-<<<<<<< HEAD
-										if (params.aid == null && media.getAudioTracksList().size() > 0) {
-=======
-										if (params.aid == null && getMedia() != null && getMedia().getAudioTracksList().size() > 0) {
->>>>>>> 33cda108
+										if (params.aid == null && media != null && media.getAudioTracksList().size() > 0) {
 											// Take a default audio track, dts first if possible
 											for (DLNAMediaAudio audio : media.getAudioTracksList()) {
 												if (audio.isDTS()) {
@@ -1742,13 +1733,8 @@
 														if (sub.equals("off")) {
 															matchedSub = new DLNAMediaSubtitle();
 															matchedSub.setLang("off");
-<<<<<<< HEAD
-														} else {
+														} else if (getMedia() != null) {
 															for (DLNAMediaSubtitle present_sub : media.getSubtitleTracksList()) {
-=======
-														} else if (getMedia() != null) {
-															for (DLNAMediaSubtitle present_sub : getMedia().getSubtitleTracksList()) {
->>>>>>> 33cda108
 																if (present_sub.matchCode(sub) || sub.equals("*")) {
 																	if (present_sub.getExternalFile() != null) {
 																		if (configuration.isAutoloadExternalSubtitles()) {
