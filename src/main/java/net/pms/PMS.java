/*
 * PS3 Media Server, for streaming any medias to your PS3.
 * Copyright (C) 2008  A.Brochard
 *
 * This program is free software; you can redistribute it and/or
 * modify it under the terms of the GNU General Public License
 * as published by the Free Software Foundation; version 2
 * of the License only.
 *
 * This program is distributed in the hope that it will be useful,
 * but WITHOUT ANY WARRANTY; without even the implied warranty of
 * MERCHANTABILITY or FITNESS FOR A PARTICULAR PURPOSE.  See the
 * GNU General Public License for more details.
 *
 * You should have received a copy of the GNU General Public License
 * along with this program; if not, write to the Free Software
 * Foundation, Inc., 51 Franklin Street, Fifth Floor, Boston, MA  02110-1301, USA.
 */

package net.pms;

import ch.qos.logback.classic.Level;
import ch.qos.logback.classic.LoggerContext;
import com.sun.jna.Platform;
import com.sun.net.httpserver.HttpServer;
import java.awt.*;
import java.io.*;
import java.net.BindException;
import java.nio.charset.StandardCharsets;
import java.security.AccessControlException;
import java.text.SimpleDateFormat;
import java.util.*;
import java.util.List;
import java.util.Map.Entry;
import java.util.concurrent.locks.ReadWriteLock;
import java.util.concurrent.locks.ReentrantReadWriteLock;
import java.util.logging.LogManager;
import java.util.regex.Matcher;
import java.util.regex.Pattern;
import javax.jmdns.JmDNS;
import javax.swing.*;
import net.pms.configuration.Build;
import net.pms.configuration.NameFilter;
import net.pms.configuration.PmsConfiguration;
import net.pms.configuration.DeviceConfiguration;
import net.pms.configuration.RendererConfiguration;
import net.pms.dlna.*;
import net.pms.dlna.virtual.MediaLibrary;
import net.pms.encoders.Player;
import net.pms.encoders.PlayerFactory;
import net.pms.external.ExternalFactory;
import net.pms.external.ExternalListener;
import net.pms.formats.Format;
import net.pms.formats.FormatFactory;
import net.pms.io.*;
import net.pms.logging.CacheLogger;
import net.pms.logging.FrameAppender;
import net.pms.logging.LoggingConfig;
import net.pms.network.ChromecastMgr;
import net.pms.network.HTTPServer;
import net.pms.network.ProxyServer;
import net.pms.network.UPNPHelper;
import net.pms.newgui.*;
import net.pms.remote.RemoteWeb;
import net.pms.update.AutoUpdater;
import net.pms.util.*;
import org.apache.commons.configuration.ConfigurationException;
import org.apache.commons.configuration.event.ConfigurationEvent;
import org.apache.commons.configuration.event.ConfigurationListener;
import org.apache.commons.lang.WordUtils;
import org.fest.util.Files;
import org.slf4j.ILoggerFactory;
import org.slf4j.Logger;
import org.slf4j.LoggerFactory;

public class PMS {
	private static final String SCROLLBARS = "scrollbars";
	private static final String NATIVELOOK = "nativelook";
	private static final String CONSOLE = "console";
	private static final String HEADLESS = "headless";
	private static final String NOCONSOLE = "noconsole";
	private static final String PROFILES = "profiles";
	private static final String PROFILE = "^(?i)profile(?::|=)([^\"*<>?]+)$";
	private static final String TRACE = "trace";

	/**
	 * @deprecated The version has moved to the resources/project.properties file. Use {@link #getVersion()} instead.
	 */
	@Deprecated
	public static String VERSION;

	private boolean ready = false;

	private static FileWatcher fileWatcher;

	private GlobalIdRepo globalRepo;

	public static final String AVS_SEPARATOR = "\1";

	// (innot): The logger used for all logging.
	private static final Logger LOGGER = LoggerFactory.getLogger(PMS.class);

	// TODO(tcox):  This shouldn't be static
	private static PmsConfiguration configuration;

	/**
	 * Universally Unique Identifier used in the UPnP server.
	 */
	private String uuid;

	/**
	 * Relative location of a context sensitive help page in the documentation
	 * directory.
	 */
	private static String helpPage = "index.html";

	private NameFilter filter;

	private JmDNS jmDNS;

	/**
	 * Returns a pointer to the PMS GUI's main window.
	 * @return {@link net.pms.newgui.IFrame} Main PMS window.
	 */
	public IFrame getFrame() {
		return frame;
	}

	/**
	 * Returns the root folder for a given renderer. There could be the case
	 * where a given media renderer needs a different root structure.
	 *
	 * @param renderer {@link net.pms.configuration.RendererConfiguration}
	 * is the renderer for which to get the RootFolder structure. If <code>null</code>,
	 * then the default renderer is used.
	 * @return {@link net.pms.dlna.RootFolder} The root folder structure for a given renderer
	 */
	public RootFolder getRootFolder(RendererConfiguration renderer) {
		// something to do here for multiple directories views for each renderer
		if (renderer == null) {
			renderer = RendererConfiguration.getDefaultConf();
		}

		return renderer.getRootFolder();
	}

	/**
	 * Pointer to a running PMS server.
	 */
	private static PMS instance = null;

	/**
	 * Array of {@link net.pms.configuration.RendererConfiguration} that have
	 * been found by UMS.<br><br>
	 *
	 * Important! If iteration is done on this list it's not thread safe unless
	 * the iteration loop is enclosed by a <code>synchronized</code> block on
	 * the <code>List itself</code>.
	 */
	private final List<RendererConfiguration> foundRenderers = Collections.synchronizedList(new ArrayList<RendererConfiguration>());

	/**
	 * The returned <code>List</code> itself is thread safe, but the objects
	 * it's holding is not. Any looping/iterating of this <code>List</code>
	 * MUST be enclosed in:
	 * S<pre><code>
	 * synchronized(getFoundRenderers()) {
	 *      ..code..
	 * }
	 * </code></pre>
	 * @return {@link #foundRenderers}
	 */
	public List<RendererConfiguration> getFoundRenderers() {
		return foundRenderers;
	}

	/**
	 * @deprecated Use {@link #setRendererFound(RendererConfiguration)} instead.
	 */
	@Deprecated
	public void setRendererfound(RendererConfiguration renderer) {
		setRendererFound(renderer);
	}

	/**
	 * Adds a {@link net.pms.configuration.RendererConfiguration} to the list of media renderers found.
	 * The list is being used, for example, to give the user a graphical representation of the found
	 * media renderers.
	 *
	 * @param renderer {@link net.pms.configuration.RendererConfiguration}
	 * @since 1.82.0
	 */
	public void setRendererFound(RendererConfiguration renderer) {
		if (!foundRenderers.contains(renderer) && !renderer.isFDSSDP()) {
			LOGGER.debug("Adding status button for " + renderer.getRendererName());
			foundRenderers.add(renderer);
			frame.addRenderer(renderer);
			frame.setStatusCode(0, Messages.getString("PMS.18"), "icon-status-connected.png");
		}
	}

	public void updateRenderer(RendererConfiguration renderer) {
		LOGGER.debug("Updating status button for " + renderer.getRendererName());
		frame.updateRenderer(renderer);
	}

	/**
	 * HTTP server that serves the XML files needed by UPnP server and the media files.
	 */
	private HTTPServer server;

	/**
	 * User friendly name for the server.
	 */
	private String serverName;

	// FIXME unused
	private ProxyServer proxyServer;

	public ProxyServer getProxy() {
		return proxyServer;
	}

	public ArrayList<Process> currentProcesses = new ArrayList<>();

	private PMS() {
	}

	/**
	 * {@link net.pms.newgui.IFrame} object that represents the PMS GUI.
	 */
	private IFrame frame;

	/**
	 * Interface to Windows-specific functions, like Windows Registry. registry is set by {@link #init()}.
	 * @see net.pms.io.WinUtils
	 */
	private SystemUtils registry;

	/**
	 * @see net.pms.io.WinUtils
	 */
	public SystemUtils getRegistry() {
		return registry;
	}

	/**
	 * @see System#err
	 */
	@SuppressWarnings("unused")
	private final PrintStream stderr = System.err;

	/**
	 * Main resource database that supports search capabilities. Also known as media cache.
	 * @see net.pms.dlna.DLNAMediaDatabase
	 */
	private DLNAMediaDatabase database;

	private synchronized void initializeDatabase() {
		database = new DLNAMediaDatabase("medias"); // TODO: rename "medias" -> "cache"
		database.init(false);
	}

	/**
	 * Used to get the database. Needed in the case of the Xbox 360, that requires a database.
	 * for its queries.
	 * @return (DLNAMediaDatabase) a reference to the database instance or <b>null</b> if one isn't defined
	 * (e.g. if the cache is disabled).
	 */
	public synchronized DLNAMediaDatabase getDatabase() {
		if (configuration.getUseCache()) {
			if (database == null) {
				initializeDatabase();
			}

			return database;
		}

		return null;
	}

	private void displayBanner() throws IOException {
		LOGGER.debug("");
		LOGGER.info("Starting " + PropertiesUtil.getProjectProperties().get("project.name") + " " + getVersion());
		LOGGER.info("Based on PS3 Media Server by shagrath, copyright 2008-2014");
		LOGGER.info("http://www.universalmediaserver.com");
		LOGGER.info("");

		String commitId = PropertiesUtil.getProjectProperties().get("git.commit.id");
		String commitTime = PropertiesUtil.getProjectProperties().get("git.commit.time");
		String shortCommitId = commitId.substring(0, 9);

		LOGGER.info("Build: " + shortCommitId + " (" + commitTime + ")");

		// Log system properties
		logSystemInfo();

		String cwd = new File("").getAbsolutePath();
		LOGGER.info("Working directory: " + cwd);

		LOGGER.info("Temp directory: " + configuration.getTempFolder());

		/**
		 * Verify the java.io.tmpdir is writable; JNA requires it.
		 * Note: the configured tempFolder has already been checked, but it
		 * may differ from the java.io.tmpdir so double check to be sure.
		 */
		File javaTmpdir = new File(System.getProperty("java.io.tmpdir"));

		if (!FileUtil.getFilePermissions(javaTmpdir).isWritable()) {
			LOGGER.error("The Java temp directory \"" + javaTmpdir.getAbsolutePath() + "\" is not writable by UMS");
			LOGGER.error("Please make sure the directory is writable for user \"" + System.getProperty("user.name") + "\"");
			throw new IOException("Cannot write to Java temp directory");
		}

		LOGGER.info("Logging config file: " + LoggingConfig.getConfigFilePath());

		HashMap<String, String> lfps = LoggingConfig.getLogFilePaths();

		// Logfile name(s) and path(s)
		if (lfps != null && lfps.size() > 0) {
			if (lfps.size() == 1) {
				Entry<String, String> entry = lfps.entrySet().iterator().next();
				if (entry.getKey().toLowerCase().equals("default.log")) {
					LOGGER.info("Logfile: {}", entry.getValue());
				} else {
					LOGGER.info("{}: {}", entry.getKey(), entry.getValue());
				}
			} else {
				LOGGER.info("Logging to multiple files:");
				Iterator<Entry<String, String>> logsIterator = lfps.entrySet().iterator();
				Entry<String, String> entry;
				while (logsIterator.hasNext()) {
					entry = logsIterator.next();
					LOGGER.info("{}: {}", entry.getKey(), entry.getValue());
				}
			}
		}

		String profilePath = configuration.getProfilePath();
		String profileDirectoryPath = configuration.getProfileDirectory();

		LOGGER.info("");
		LOGGER.info("Profile directory: {}", profileDirectoryPath);
		try {
			// Don't use the {} syntax here as the check needs to be performed on every log level
			LOGGER.info("Profile directory permissions: " + FileUtil.getFilePermissions(profileDirectoryPath));
		} catch (FileNotFoundException e) {
			LOGGER.warn("Profile directory not found: {}", e.getMessage());
		}
		LOGGER.info("Profile configuration file: {}", profilePath);
		try {
			// Don't use the {} syntax here as the check needs to be performed on every log level
			LOGGER.info("Profile configuration file permissions: " + FileUtil.getFilePermissions(profilePath));
		} catch (FileNotFoundException e) {
			LOGGER.warn("Profile configuration file not found: {}", e.getMessage());
		}
		LOGGER.info("Profile name: {}", configuration.getProfileName());
		LOGGER.info("");
		if (configuration.useWebInterface()) {
			String webConfPath = configuration.getWebConfPath();
			LOGGER.info("Web configuration file: {}", webConfPath);
			try {
				// Don't use the {} syntax here as the check needs to be performed on every log level
				LOGGER.info("Web configuration file permissions: " + FileUtil.getFilePermissions(webConfPath));
			} catch (FileNotFoundException e) {
				LOGGER.warn("Web configuration file not found: {}", e.getMessage());
			}
			LOGGER.info("");
		}

		/**
		 * Ensure the data directory is created. On Windows this is
		 * usually done by the installer
		 */
		File dDir = new File(configuration.getDataDir());
		if (!dDir.exists() && !dDir.mkdirs()) {
			LOGGER.error("Failed to create profile folder \"{}\"", configuration.getDataDir());
		}

		dbgPack = new DbgPacker();
		tfm = new TempFileMgr();

		try {
			filter = new NameFilter();
		} catch (ConfigurationException e) {
			filter = null;
		}

		// This should be removed soon
		OpenSubtitle.convert();

		// Start this here to let the converison work
		tfm.schedule();

	}

	/**
	 * Initialisation procedure for UMS.
	 *
	 * @return true if the server has been initialized correctly. false if the server could
	 *         not be set to listen on the UPnP port.
	 * @throws Exception
	 */
	private boolean init() throws Exception {

		// call this as early as possible
		displayBanner();

		// Wizard
		if (configuration.isRunWizard() && !isHeadless()) {
			// Ask the user if they want to run the wizard
			int whetherToRunWizard = JOptionPane.showConfirmDialog(
				null,
				Messages.getString("Wizard.1"),
				Messages.getString("Dialog.Question"),
				JOptionPane.YES_NO_OPTION
			);
			if (whetherToRunWizard == JOptionPane.YES_OPTION) {
				// The user has chosen to run the wizard

				// Total number of questions
				int numberOfQuestions = 3;

				// The current question number
				int currentQuestionNumber = 1;

				// Ask if they want UMS to start minimized
				int whetherToStartMinimized = JOptionPane.showConfirmDialog(
					null,
					Messages.getString("Wizard.3"),
					Messages.getString("Wizard.2") + " " + (currentQuestionNumber++) + " " + Messages.getString("Wizard.4") + " " + numberOfQuestions,
					JOptionPane.YES_NO_OPTION
				);
				if (whetherToStartMinimized == JOptionPane.YES_OPTION) {
					configuration.setMinimized(true);
					save();
				} else if (whetherToStartMinimized == JOptionPane.NO_OPTION) {
					configuration.setMinimized(false);
					save();
				}

				// Ask if their network is wired, etc.
				Object[] options = {
					Messages.getString("Wizard.8"),
					Messages.getString("Wizard.9"),
					Messages.getString("Wizard.10")
				};
				int networkType = JOptionPane.showOptionDialog(
					null,
					Messages.getString("Wizard.7"),
					Messages.getString("Wizard.2") + " " + (currentQuestionNumber++) + " " + Messages.getString("Wizard.4") + " " + numberOfQuestions,
					JOptionPane.YES_NO_CANCEL_OPTION,
					JOptionPane.QUESTION_MESSAGE,
					null,
					options,
					options[1]
				);
				if (networkType == JOptionPane.YES_OPTION) {
					// Wired (Gigabit)
					configuration.setMaximumBitrate("0");
					configuration.setMPEG2MainSettings("Automatic (Wired)");
					configuration.setx264ConstantRateFactor("Automatic (Wired)");
					save();
				} else if (networkType == JOptionPane.NO_OPTION) {
					// Wired (100 Megabit)
					configuration.setMaximumBitrate("90");
					configuration.setMPEG2MainSettings("Automatic (Wired)");
					configuration.setx264ConstantRateFactor("Automatic (Wired)");
					save();
				} else if (networkType == JOptionPane.CANCEL_OPTION) {
					// Wireless
					configuration.setMaximumBitrate("30");
					configuration.setMPEG2MainSettings("Automatic (Wireless)");
					configuration.setx264ConstantRateFactor("Automatic (Wireless)");
					save();
				}

				// Ask if they want to hide advanced options
				int whetherToHideAdvancedOptions = JOptionPane.showConfirmDialog(
					null,
					Messages.getString("Wizard.11"),
					Messages.getString("Wizard.2") + " " + (currentQuestionNumber++) + " " + Messages.getString("Wizard.4") + " " + numberOfQuestions,
					JOptionPane.YES_NO_OPTION
				);
				if (whetherToHideAdvancedOptions == JOptionPane.YES_OPTION) {
					configuration.setHideAdvancedOptions(true);
					save();
				} else if (whetherToHideAdvancedOptions == JOptionPane.NO_OPTION) {
					configuration.setHideAdvancedOptions(false);
					save();
				}

				JOptionPane.showMessageDialog(
					null,
					Messages.getString("Wizard.13"),
					Messages.getString("Wizard.12"),
					JOptionPane.INFORMATION_MESSAGE
				);

				configuration.setRunWizard(false);
				save();
			} else if (whetherToRunWizard == JOptionPane.NO_OPTION) {
				// The user has chosen to not run the wizard
				// Do not ask them again
				configuration.setRunWizard(false);
				save();
			}
		}

		// The public VERSION field is deprecated.
		// This is a temporary fix for backwards compatibility
		VERSION = getVersion();

		fileWatcher = new FileWatcher();

		globalRepo = new GlobalIdRepo();

		AutoUpdater autoUpdater = null;
		if (Build.isUpdatable()) {
			String serverURL = Build.getUpdateServerURL();
			autoUpdater = new AutoUpdater(serverURL, getVersion());
		}

		registry = createSystemUtils();

		if (System.getProperty(CONSOLE) == null) {
			frame = new LooksFrame(autoUpdater, configuration);
		} else {
			LOGGER.info("GUI environment not available");
			LOGGER.info("Switching to console mode");
			frame = new DummyFrame();
		}

		/*
		 * we're here:
		 *
		 *     main() -> createInstance() -> init()
		 *
		 * which means we haven't created the instance returned by get()
		 * yet, so the frame appender can't access the frame in the
		 * standard way i.e. PMS.get().getFrame(). we solve it by
		 * inverting control ("don't call us; we'll call you") i.e.
		 * we notify the appender when the frame is ready rather than
		 * e.g. making getFrame() static and requiring the frame
		 * appender to poll it.
		 *
		 * XXX an event bus (e.g. MBassador or Guava EventBus
		 * (if they fix the memory-leak issue)) notification
		 * would be cleaner and could support other lifecycle
		 * notifications (see above).
		 */
		FrameAppender.setFrame(frame);

		configuration.addConfigurationListener(new ConfigurationListener() {
			@Override
			public void configurationChanged(ConfigurationEvent event) {
				if ((!event.isBeforeUpdate()) && PmsConfiguration.NEED_RELOAD_FLAGS.contains(event.getPropertyName())) {
					frame.setReloadable(true);
				}
			}
		});

		// Web stuff
		if (configuration.useWebInterface()) {
			web = new RemoteWeb(configuration.getWebPort());
		}

		infoDb = new InfoDb();
		codes = new CodeDb();
		masterCode = null;

		RendererConfiguration.loadRendererConfigurations(configuration);
		// Now that renderer confs are all loaded, we can start searching for renderers
		UPNPHelper.getInstance().init();

		// launch ChromecastMgr
		jmDNS = null;
		launchJmDNSRenders();

		OutputParams outputParams = new OutputParams(configuration);

		// Prevent unwanted GUI buffer artifacts (and runaway timers)
		outputParams.hidebuffer = true;

		// Make sure buffer is destroyed
		outputParams.cleanup = true;

		// Initialize MPlayer and FFmpeg to let them generate fontconfig cache/s
		if (!configuration.isDisableSubtitles()) {
			LOGGER.info("Checking the fontconfig cache in the background, this can take two minutes or so.");

			ProcessWrapperImpl mplayer = new ProcessWrapperImpl(new String[]{configuration.getMplayerPath(), "dummy"}, outputParams);
			mplayer.runInNewThread();

			/**
			 * Note: Different versions of fontconfig and bitness require
			 * different caches, which is why here we ask FFmpeg (64-bit
			 * if possible) to create a cache.
			 * This should result in all of the necessary caches being built.
			 */
			if (!Platform.isWindows() || Platform.is64Bit()) {
				ProcessWrapperImpl ffmpeg = new ProcessWrapperImpl(new String[]{configuration.getFfmpegPath(), "-y", "-f", "lavfi", "-i", "nullsrc=s=720x480:d=1:r=1", "-vf", "ass=DummyInput.ass", "-target", "ntsc-dvd", "-"}, outputParams);
				ffmpeg.runInNewThread();
			}
		}

		frame.setStatusCode(0, Messages.getString("PMS.130"), "icon-status-connecting.png");

		// Check the existence of VSFilter / DirectVobSub
		if (registry.isAvis() && registry.getAvsPluginsDir() != null) {
			LOGGER.debug("AviSynth plugins directory: " + registry.getAvsPluginsDir().getAbsolutePath());
			File vsFilterDLL = new File(registry.getAvsPluginsDir(), "VSFilter.dll");
			if (vsFilterDLL.exists()) {
				LOGGER.debug("VSFilter / DirectVobSub was found in the AviSynth plugins directory.");
			} else {
				File vsFilterDLL2 = new File(registry.getKLiteFiltersDir(), "vsfilter.dll");
				if (vsFilterDLL2.exists()) {
					LOGGER.debug("VSFilter / DirectVobSub was found in the K-Lite Codec Pack filters directory.");
				} else {
					LOGGER.info("VSFilter / DirectVobSub was not found. This can cause problems when trying to play subtitled videos with AviSynth.");
				}
			}
		}

		// Check if VLC is found
		String vlcVersion = registry.getVlcVersion();
		String vlcPath = registry.getVlcPath();

		if (vlcVersion != null && vlcPath != null) {
			LOGGER.info("Found VLC version " + vlcVersion + " at: " + vlcPath);

			Version vlc = new Version(vlcVersion);
			Version requiredVersion = new Version("2.0.2");

			if (vlc.compareTo(requiredVersion) <= 0) {
				LOGGER.error("Only VLC versions 2.0.2 and above are supported");
			}
		}

		// Check if Kerio is installed
		if (registry.isKerioFirewall()) {
			LOGGER.info("Detected Kerio firewall");
		}

		// Force use of specific DVR-MS muxer when it's installed in the right place
		File dvrsMsffmpegmuxer = new File("win32/dvrms/ffmpeg_MPGMUX.exe");
		if (dvrsMsffmpegmuxer.exists()) {
			configuration.setFfmpegAlternativePath(dvrsMsffmpegmuxer.getAbsolutePath());
		}

		// Disable jaudiotagger logging
		LogManager.getLogManager().readConfiguration(new ByteArrayInputStream("org.jaudiotagger.level=OFF".getBytes(StandardCharsets.US_ASCII)));

		// Wrap System.err
		System.setErr(new PrintStream(new SystemErrWrapper(), true, StandardCharsets.UTF_8.name()));

		server = new HTTPServer(configuration.getServerPort());

		/*
		 * XXX: keep this here (i.e. after registerExtensions and before registerPlayers) so that plugins
		 * can register custom players correctly (e.g. in the GUI) and/or add/replace custom formats
		 *
		 * XXX: if a plugin requires initialization/notification even earlier than
		 * this, then a new external listener implementing a new callback should be added
		 * e.g. StartupListener.registeredExtensions()
		 */
		try {
			ExternalFactory.lookup();
		} catch (Exception e) {
			LOGGER.error("Error loading plugins", e);
		}

		// Initialize a player factory to register all players
		PlayerFactory.initialize();

		// Instantiate listeners that require registered players.
		ExternalFactory.instantiateLateListeners();

		// a static block in Player doesn't work (i.e. is called too late).
		// this must always be called *after* the plugins have loaded.
		// here's as good a place as any
		Player.initializeFinalizeTranscoderArgsListeners();

		// Any plugin-defined players are now registered, create the gui view.
		frame.addEngines();

		// To make the cred stuff work cross plugins
		// read cred file AFTER plugins are started
		if (System.getProperty(CONSOLE) == null) {
			// but only if we got a GUI of course
			((LooksFrame)frame).getPt().init();
		}

		boolean binding = false;

		try {
			binding = server.start();
		} catch (BindException b) {
			LOGGER.info("FATAL ERROR: Unable to bind on port: " + configuration.getServerPort() + ", because: " + b.getMessage());
			LOGGER.info("Maybe another process is running or the hostname is wrong.");
		}

		new Thread("Connection Checker") {
			@Override
			public void run() {
				try {
					Thread.sleep(7000);
				} catch (InterruptedException e) {
				}

				if (foundRenderers.isEmpty()) {
					frame.setStatusCode(0, Messages.getString("PMS.0"), "icon-status-notconnected.png");
				} else {
					frame.setStatusCode(0, Messages.getString("PMS.18"), "icon-status-connected.png");
				}
			}
		}.start();

		if (!binding) {
			return false;
		}

		if (web != null && web.getServer() != null) {
			LOGGER.info("WEB interface is available at: " + web.getUrl());
		}

		// initialize the cache
		if (configuration.getUseCache()) {
			initializeDatabase(); // XXX: this must be done *before* new MediaLibrary -> new MediaLibraryFolder
			mediaLibrary = new MediaLibrary();
			LOGGER.info("A tiny cache admin interface is available at: http://" + server.getHost() + ":" + server.getPort() + "/console/home");
		}

		// XXX: this must be called:
		//     a) *after* loading plugins i.e. plugins register root folders then RootFolder.discoverChildren adds them
		//     b) *after* mediaLibrary is initialized, if enabled (above)
		getRootFolder(RendererConfiguration.getDefaultConf());

		frame.serverReady();

		ready = true;

		// UPNPHelper.sendByeBye();
		Runtime.getRuntime().addShutdownHook(new Thread("UMS Shutdown") {
			@Override
			public void run() {
				try {
					for (ExternalListener l : ExternalFactory.getExternalListeners()) {
						l.shutdown();
					}

					UPNPHelper.shutDownListener();
					UPNPHelper.sendByeBye();
					LOGGER.debug("Forcing shutdown of all active processes");

					for (Process p : currentProcesses) {
						try {
							p.exitValue();
						} catch (IllegalThreadStateException ise) {
							LOGGER.trace("Forcing shutdown of process: " + p);
							ProcessUtil.destroy(p);
						}
					}

					get().getServer().stop();
					Thread.sleep(500);
				} catch (InterruptedException e) {
					LOGGER.debug("Caught exception", e);
				}
				LOGGER.info("Stopping " + PropertiesUtil.getProjectProperties().get("project.name") + " " + getVersion());
				/* Stopping logging gracefully (flushing logs)
				* No logging is available after this point
				*/
				ILoggerFactory iLoggerContext = LoggerFactory.getILoggerFactory();
				if (iLoggerContext instanceof LoggerContext) {
					((LoggerContext) iLoggerContext).stop();
				} else {
					LOGGER.error("Unable to shut down logging gracefully");
				}

			}
		});

		configuration.setAutoSave();
		UPNPHelper.sendAlive();
		LOGGER.trace("Waiting 250 milliseconds...");
		Thread.sleep(250);
		UPNPHelper.listen();

		return true;
	}

	private MediaLibrary mediaLibrary;

	/**
	 * Returns the MediaLibrary used by PMS.
	 * @return (MediaLibrary) Used mediaLibrary, if any. null if none is in use.
	 */
	public MediaLibrary getLibrary() {
		return mediaLibrary;
	}

	private SystemUtils createSystemUtils() {
		if (Platform.isWindows()) {
			return new WinUtils();
		} else {
			if (Platform.isMac()) {
				return new MacSystemUtils();
			} else {
				if (Platform.isSolaris()) {
					return new SolarisUtils();
				} else {
					return new BasicSystemUtils();
				}
			}
		}
	}

	/**
	 * @deprecated Use {@link #getSharedFoldersArray()} instead.
	 */
	@Deprecated
	public File[] getFoldersConf(boolean log) {
		return getSharedFoldersArray(false, getConfiguration());
	}

	/**
	 * @deprecated Use {@link #getSharedFoldersArray()} instead.
	 */
	@Deprecated
	public File[] getFoldersConf() {
		return getSharedFoldersArray(false, getConfiguration());
	}

	/**
	 * Transforms a comma-separated list of directory entries into an array of {@link String}.
	 * Checks that the directory exists and is a valid directory.
	 *
	 * @return {@link java.io.File}[] Array of directories.
	 */
	public File[] getSharedFoldersArray(boolean monitored) {
		return getSharedFoldersArray(monitored, null, getConfiguration());
	}

	public File[] getSharedFoldersArray(boolean monitored, PmsConfiguration configuration) {
		return getSharedFoldersArray(monitored, null, configuration);
	}

	public File[] getSharedFoldersArray(boolean monitored, ArrayList<String> tags, PmsConfiguration configuration) {
		String folders;

		if (monitored) {
			folders = configuration.getFoldersMonitored();
		} else {
			folders = configuration.getFolders(tags);
		}

		if (folders == null || folders.length() == 0) {
			return null;
		}

		ArrayList<File> directories = new ArrayList<>();
		String[] foldersArray = folders.split(",");

		for (String folder : foldersArray) {
			folder = folder.trim();

			// unescape embedded commas. note: backslashing isn't safe as it conflicts with
			// Windows path separators:
			// http://ps3mediaserver.org/forum/viewtopic.php?f=14&t=8883&start=250#p43520
			folder = folder.replaceAll("&comma;", ",");

			// this is called *way* too often
			// so log it so we can fix it.
			LOGGER.info("Checking shared folder: " + folder);

			File file = new File(folder);

			if (file.exists()) {
				if (!file.isDirectory()) {
					LOGGER.warn("The file " + folder + " is not a directory! Please remove it from your Shared folders list on the " + Messages.getString("LooksFrame.22") + " tab");
				}
			} else {
				LOGGER.warn("The directory " + folder + " does not exist. Please remove it from your Shared folders list on the " + Messages.getString("LooksFrame.22") + " tab");
			}

			// add the file even if there are problems so that the user can update the shared folders as required.
			directories.add(file);
		}

		File f[] = new File[directories.size()];
		directories.toArray(f);
		return f;
	}

	/**
	 * Restarts the server. The trigger is either a button on the main PMS window or via
	 * an action item.
	 */
	// XXX: don't try to optimize this by reusing the same server instance.
	// see the comment above HTTPServer.stop()
	public void reset() {
		TaskRunner.getInstance().submitNamed("restart", true, new Runnable() {
			@Override
			public void run() {
				try {
					LOGGER.trace("Waiting 1 second...");
					UPNPHelper.sendByeBye();
					server.stop();
					server = null;
					RendererConfiguration.resetAllRenderers();

					try {
						Thread.sleep(1000);
					} catch (InterruptedException e) {
						LOGGER.trace("Caught exception", e);
					}

					server = new HTTPServer(configuration.getServerPort());
					server.start();
					UPNPHelper.sendAlive();
					frame.setReloadable(false);
				} catch (IOException e) {
					LOGGER.error("error during restart :" +e.getMessage(), e);
				}
			}
		});
	}

	// Cannot remove these methods because of backwards compatibility;
	// none of the PMS code uses it, but some plugins still do.

	/**
	 * @deprecated Use the SLF4J logging API instead.
	 * Adds a message to the debug stream, or {@link System#out} in case the
	 * debug stream has not been set up yet.
	 * @param msg {@link String} to be added to the debug stream.
	 */
	@Deprecated
	public static void debug(String msg) {
		LOGGER.trace(msg);
	}

	/**
	 * @deprecated Use the SLF4J logging API instead.
	 * Adds a message to the info stream.
	 * @param msg {@link String} to be added to the info stream.
	 */
	@Deprecated
	public static void info(String msg) {
		LOGGER.debug(msg);
	}

	/**
	 * @deprecated Use the SLF4J logging API instead.
	 * Adds a message to the minimal stream. This stream is also
	 * shown in the Trace tab.
	 * @param msg {@link String} to be added to the minimal stream.
	 */
	@Deprecated
	public static void minimal(String msg) {
		LOGGER.info(msg);
	}

	/**
	 * @deprecated Use the SLF4J logging API instead.
	 * Adds a message to the error stream. This is usually called by
	 * statements that are in a try/catch block.
	 * @param msg {@link String} to be added to the error stream
	 * @param t {@link Throwable} comes from an {@link Exception}
	 */
	@Deprecated
	public static void error(String msg, Throwable t) {
		LOGGER.error(msg, t);
	}

	/**
	 * Creates a new random {@link #uuid}. These are used to uniquely identify the server to renderers (i.e.
	 * renderers treat multiple servers with the same UUID as the same server).
	 * @return {@link String} with an Universally Unique Identifier.
	 */
	// XXX don't use the MAC address to seed the UUID as it breaks multiple profiles:
	// http://www.ps3mediaserver.org/forum/viewtopic.php?f=6&p=75542#p75542
	public synchronized String usn() {
		if (uuid == null) {
			// Retrieve UUID from configuration
			uuid = getConfiguration().getUuid();

			if (uuid == null) {
				uuid = UUID.randomUUID().toString();
				LOGGER.info("Generated new random UUID: {}", uuid);

				// save the newly-generated UUID
				getConfiguration().setUuid(uuid);

				try {
					getConfiguration().save();
				} catch (ConfigurationException e) {
					LOGGER.error("Failed to save configuration with new UUID", e);
				}
			}

			LOGGER.info("Using the following UUID configured in UMS.conf: {}", uuid);
		}

		return "uuid:" + uuid;
	}

	/**
	 * Returns the user friendly name of the UPnP server.
	 * @return {@link String} with the user friendly name.
	 */
	public String getServerName() {
		if (serverName == null) {
			StringBuilder sb = new StringBuilder();
			sb.append(System.getProperty("os.name").replace(" ", "_"));
			sb.append("-");
			sb.append(System.getProperty("os.arch").replace(" ", "_"));
			sb.append("-");
			sb.append(System.getProperty("os.version").replace(" ", "_"));
			sb.append(", UPnP/1.0, UMS/").append(getVersion());
			serverName = sb.toString();
		}

		return serverName;
	}

	/**
	 * Returns the PMS instance.
	 * @return {@link net.pms.PMS}
	 */
	public static PMS get() {
		// XXX when PMS is run as an application, the instance is initialized via the createInstance call in main().
		// However, plugin tests may need access to a PMS instance without going
		// to the trouble of launching the PMS application, so we provide a fallback
		// initialization here. Either way, createInstance() should only be called once (see below)
		if (instance == null) {
			createInstance();
		}

		return instance;
	}

	private synchronized static void createInstance() {
		assert instance == null; // this should only be called once
		instance = new PMS();

		// Temporary set system locale until configuration is loaded for tests
		PMS.setLocale(Locale.getDefault());

		try {
			if (instance.init()) {
				LOGGER.info("The server is now available for renderers to find");
			} else {
				LOGGER.error("A serious error occurred during PMS init");
			}
		} catch (Exception e) {
			LOGGER.error("A serious error occurred during PMS init", e);
		}
	}

	/**
	 * @deprecated Use {@link net.pms.formats.FormatFactory#getAssociatedFormat(String)}
	 * instead.
	 *
	 * @param filename
	 * @return The format.
	 */
	@Deprecated
	public Format getAssociatedFormat(String filename) {
		return FormatFactory.getAssociatedFormat(filename);
	}

	public static void main(String args[]) {
		boolean displayProfileChooser = false;
		File profilePath = null;
		CacheLogger.startCaching();

		if (args.length > 0) {
			Pattern pattern = Pattern.compile(PROFILE);
			for (String arg : args) {
				switch (arg) {
					case HEADLESS:
					case CONSOLE:
						System.setProperty(CONSOLE, Boolean.toString(true));
						break;
					case NATIVELOOK:
						System.setProperty(NATIVELOOK, Boolean.toString(true));
						break;
					case SCROLLBARS:
						System.setProperty(SCROLLBARS, Boolean.toString(true));
						break;
					case NOCONSOLE:
						System.setProperty(NOCONSOLE, Boolean.toString(true));
						break;
					case PROFILES:
						displayProfileChooser = true;
						break;
					case TRACE:
						traceMode = 2;
						break;
					default:
						Matcher matcher = pattern.matcher(arg);
						if (matcher.find()) {
							profilePath = new File(matcher.group(1));
						}
						break;
				}
			}
		}

		// Temporary set system locale until configuration is loaded
		PMS.setLocale(Locale.getDefault());

		try {
			Toolkit.getDefaultToolkit();

			if (isHeadless()) {
				if (System.getProperty(NOCONSOLE) == null) {
					System.setProperty(CONSOLE, Boolean.toString(true));
				}
			}
		} catch (Throwable t) {
			LOGGER.error("Toolkit error: " + t.getClass().getName() + ": " + t.getMessage());

			if (System.getProperty(NOCONSOLE) == null) {
				System.setProperty(CONSOLE, Boolean.toString(true));
			}
		}

<<<<<<< HEAD
		if (!isHeadless() ) {
			LooksFrame.initializeLookAndFeel();
			if (displayProfileChooser) {
				ProfileChooser.display();
			}
=======
		if (profilePath != null) {
			if (!FileUtil.isValidFileName(profilePath.getName())) {
				LOGGER.warn("Invalid file name in profile argument - using default profile");
			} else if (!profilePath.exists()) {
				LOGGER.warn("Specified profile ({}) doesn't exist - using default profile", profilePath.getAbsolutePath());
			} else {
				LOGGER.debug("Using specified profile: {}", profilePath.getAbsolutePath());
				System.setProperty("ums.profile.path", profilePath.getAbsolutePath());
			}
		} else if (!isHeadless() && displayProfileChooser) {
			ProfileChooser.display();
>>>>>>> 888c443e
		}

		try {
			setConfiguration(new PmsConfiguration());
			assert getConfiguration() != null;

			/* Rename previous log file to .prev
			 * Log file location is unknown at this point, it's finally decided during loadFile() below
			 * but the file is also truncated at the same time, so we'll have to try a qualified guess
			 * for the file location.
			 */

			// Set root level from configuration here so that logging is available during renameOldLogFile();
			LoggingConfig.setRootLevel(Level.toLevel(getConfiguration().getRootLogLevel()));
			renameOldLogFile();

			// Load the (optional) LogBack config file.
			// This has to be called after 'new PmsConfiguration'
			LoggingConfig.loadFile();

			// Check TRACE mode
			if (traceMode == 2) {
				LoggingConfig.setRootLevel(Level.TRACE);
				LOGGER.debug("Forcing debug level to TRACE");
			} else {
				// Remember whether logging level was TRACE/ALL at startup
				traceMode = LoggingConfig.getRootLevel().toInt() <= Level.TRACE_INT ? 1 : 0;
			}

			// Configure syslog unless in forced trace mode
			if (traceMode != 2 && configuration.getLoggingUseSyslog()) {
				LoggingConfig.setSyslog();
			}
			// Configure log buffering
			if (traceMode != 2 && configuration.getLoggingBuffered()) {
				LoggingConfig.setBuffered(true);
			} else if (traceMode == 2) {
				// force unbuffered regardless of logback.xml if in forced trace mode
				LOGGER.debug("Forcing unbuffered verbose logging");
				LoggingConfig.setBuffered(false);
				LoggingConfig.forceVerboseFileEncoder();
			}

			// Write buffered messages to the log now that logger is configured
			CacheLogger.stopAndFlush();

			LOGGER.debug(new Date().toString());

			try {
				getConfiguration().initCred();
			} catch (IOException e) {
				LOGGER.debug("Error initializing plugin credentials: {}", e);
			}

			if (getConfiguration().isRunSingleInstance()) {
				killOld();
			}

			// Create the PMS instance returned by get()
			createInstance(); // Calls new() then init()
		} catch (ConfigurationException t) {
			String errorMessage = String.format(
				"Configuration error: %s: %s",
				t.getClass().getName(),
				t.getMessage()
			);

			LOGGER.error(errorMessage);

			if (!isHeadless() && instance != null) {
				JOptionPane.showMessageDialog(
					(SwingUtilities.getWindowAncestor((Component) instance.getFrame())),
					errorMessage,
					Messages.getString("PMS.42"),
					JOptionPane.ERROR_MESSAGE
				);
			}
		}
	}

	public HTTPServer getServer() {
		return server;
	}

	public HttpServer getWebServer() {
		return web == null ? null : web.getServer();
	}

	public void save() {
		try {
			configuration.save();
		} catch (ConfigurationException e) {
			LOGGER.error("Could not save configuration", e);
		}
	}

	public void storeFileInCache(File file, int formatType) {
		if (getConfiguration().getUseCache() && !getDatabase().isDataExists(file.getAbsolutePath(), file.lastModified())) {
			getDatabase().insertData(file.getAbsolutePath(), file.lastModified(), formatType, null);
		}
	}

	/**
	 * Retrieves the {@link net.pms.configuration.PmsConfiguration PmsConfiguration} object
	 * that contains all configured settings for PMS. The object provides getters for all
	 * configurable PMS settings.
	 *
	 * @return The configuration object
	 */
	public static PmsConfiguration getConfiguration() {
		return configuration;
	}

	/**
	 * Retrieves the composite {@link net.pms.configuration.DeviceConfiguration DeviceConfiguration} object
	 * that applies to this device, which acts as its {@link net.pms.configuration.PmsConfiguration PmsConfiguration}.
	 *
	 * This function should be used to resolve the relevant PmsConfiguration wherever the renderer
	 * is known or can be determined.
	 *
	 * @return The DeviceConfiguration object, if any, or the global PmsConfiguration.
	 */
	public static PmsConfiguration getConfiguration(RendererConfiguration r) {
		return (r != null && (r instanceof DeviceConfiguration)) ? (DeviceConfiguration)r : configuration;
	}

	public static PmsConfiguration getConfiguration(OutputParams params) {
		return getConfiguration(params != null ? params.mediaRenderer : null);
	}

	// Note: this should be used only when no RendererConfiguration or OutputParams is available
	public static PmsConfiguration getConfiguration(DLNAResource dlna) {
		return getConfiguration(dlna != null ? dlna.getDefaultRenderer() : null);
	}

	/**
	 * Sets the {@link net.pms.configuration.PmsConfiguration PmsConfiguration} object
	 * that contains all configured settings for PMS. The object provides getters for all
	 * configurable PMS settings.
	 *
	 * @param conf The configuration object.
	 */
	public static void setConfiguration(PmsConfiguration conf) {
		configuration = conf;
	}

	/**
	 * Returns the project version for PMS.
	 *
	 * @return The project version.
	 */
	public static String getVersion() {
		return PropertiesUtil.getProjectProperties().get("project.version");
	}

	/**
	 * Returns whether the operating system is 64-bit or 32-bit.
	 *
	 * This will work with Windows and OS X but not necessarily with Linux
	 * because when the OS is not Windows we are using Java's os.arch which
	 * only detects the bitness of Java, not of the operating system.
	 *
	 * @return The bitness of the operating system.
	 */
	public static int getOSBitness() {
		int bitness = 32;

		if (
			(System.getProperty("os.name").contains("Windows") && System.getenv("ProgramFiles(x86)") != null) ||
			System.getProperty("os.arch").contains("64")
		) {
			bitness = 64;
		}

		return bitness;
	}

	/**
	 * Log system properties identifying Java, the OS and encoding and log
	 * warnings where appropriate.
	 */
	private void logSystemInfo() {
		long memoryInMB = Runtime.getRuntime().maxMemory() / 1048576;

		LOGGER.info("Java: " + System.getProperty("java.vm.name") + " " + System.getProperty("java.version") + " " + System.getProperty("sun.arch.data.model") + "-bit" + " by " + System.getProperty("java.vendor"));
		LOGGER.info("OS: " + System.getProperty("os.name") + " " + getOSBitness() + "-bit " + System.getProperty("os.version"));
		LOGGER.info("Encoding: " + System.getProperty("file.encoding"));
		LOGGER.info("Memory: " + memoryInMB + " " + Messages.getString("StatusTab.12"));
		LOGGER.info("Language: " + WordUtils.capitalize(PMS.getLocale().getDisplayName(Locale.ENGLISH)));
		LOGGER.info("");

		if (Platform.isMac()) {
			// The binaries shipped with the Mac OS X version of PMS are being
			// compiled against specific OS versions, making them incompatible
			// with older versions. Warn the user about this when necessary.
			String osVersion = System.getProperty("os.version");

			// Split takes a regular expression, so escape the dot.
			String[] versionNumbers = osVersion.split("\\.");

			if (versionNumbers.length > 1) {
				try {
					int osVersionMinor = Integer.parseInt(versionNumbers[1]);

					if (osVersionMinor < 6) {
						LOGGER.warn("-----------------------------------------------------------------");
						LOGGER.warn("WARNING!");
						LOGGER.warn("UMS ships with binaries compiled for Mac OS X 10.6 or higher.");
						LOGGER.warn("You are running an older version of Mac OS X so UMS may not work!");
						LOGGER.warn("More information in the FAQ:");
						LOGGER.warn("http://www.ps3mediaserver.org/forum/viewtopic.php?f=6&t=3507&p=66371#p66371");
						LOGGER.warn("-----------------------------------------------------------------");
						LOGGER.warn("");
					}
				} catch (NumberFormatException e) {
					LOGGER.debug("Cannot parse minor os.version number");
				}
			}
		}
	}

	/**
	 * Try to rename old logfile to <filename>.prev
	 */
	private static void renameOldLogFile() {
		String fullLogFileName = configuration.getDefaultLogFilePath();
		String newLogFileName = fullLogFileName + ".prev";

		try {
			File logFile = new File(newLogFileName);
			if (logFile.exists()) {
				Files.delete(logFile);
			}
			logFile = new File(fullLogFileName);
			if (logFile.exists()) {
				File newFile = new File(newLogFileName);
				if (!logFile.renameTo(newFile)) {
					LOGGER.warn("Could not rename \"{}\" to \"{}\"",fullLogFileName,newLogFileName);
				}
			}
		} catch (Exception e) {
			LOGGER.warn("Could not rename \"{}\" to \"{}\": {}",fullLogFileName,newLogFileName,e);
		}
	}

	/**
	 * Restart handling
	 */
	private static void killOld() {
		// Note: failure here doesn't necessarily mean we need admin rights,
		// only that we lack the required permission for these specific items.
		try {
			killProc();
		} catch (AccessControlException e) {
			LOGGER.error(
				"Failed to check for already running instance: " + e.getMessage() +
				(Platform.isWindows() ? "\nUMS might need to run as an administrator to access the PID file" : "")
			);
		} catch (FileNotFoundException e) {
			LOGGER.debug("PID file not found, cannot check for running process");
		} catch ( IOException e) {
			LOGGER.error("Error killing old process: " + e);
		}

		try {
			dumpPid();
		} catch (FileNotFoundException e) {
			LOGGER.error(
				"Failed to write PID file: "+ e.getMessage() +
				(Platform.isWindows() ? "\nUMS might need to run as an administrator to enforce single instance" : "")
			);
		} catch (IOException e) {
			LOGGER.error("Error dumping PID " + e);
		}
	}

	/*
	 * This method is only called for Windows OS'es, so specialized Windows charset handling is allowed
	 */
	private static boolean verifyPidName(String pid) throws IOException, IllegalAccessException {
		if (!Platform.isWindows()) {
			throw new IllegalAccessException("verifyPidName can only be called from Windows!");
		}
		ProcessBuilder pb = new ProcessBuilder("tasklist", "/FI", "\"PID eq " + pid + "\"", "/V", "/NH", "/FO", "CSV");
		pb.redirectErrorStream(true);
		Process p = pb.start();
		String line;

		try (BufferedReader in = new BufferedReader(new InputStreamReader(p.getInputStream(), "cp" + WinUtils.getOEMCP()))) {
			try {
				p.waitFor();
			} catch (InterruptedException e) {
				in.close();
				return false;
			}
			line = in.readLine();
		}

		if (line == null) {
			return false;
		}

		// remove all " and convert to common case before splitting result on ,
		String[] tmp = line.toLowerCase().replaceAll("\"", "").split(",");
		// if the line is too short we don't kill the process
		if (tmp.length < 9) {
			return false;
		}

		// check first and last, update since taskkill changed
		// also check 2nd last since we migh have ", POSSIBLY UNSTABLE" in there
		boolean ums = tmp[tmp.length - 1].contains("universal media server") ||
			  		  tmp[tmp.length - 2].contains("universal media server");
		return tmp[0].equals("javaw.exe") && ums;
	}

	private static String pidFile() {
		return configuration.getDataFile("pms.pid");
	}

	private static void killProc() throws AccessControlException, IOException{
		ProcessBuilder pb = null;
		String pid;
		String pidFile = pidFile();
		if (!FileUtil.getFilePermissions(pidFile).isReadable()) {
			throw new AccessControlException("Cannot read " + pidFile);
		}

		try (BufferedReader in = new BufferedReader(new InputStreamReader(new FileInputStream(pidFile), StandardCharsets.US_ASCII))) {
			pid = in.readLine();
		}

		if (pid == null) {
			return;
		}

		if (Platform.isWindows()) {
			try {
				if (verifyPidName(pid)) {
					pb = new ProcessBuilder("taskkill", "/F", "/PID", pid, "/T");
				}
			} catch (IllegalAccessException e) {
				// Impossible
			}
 		} else if (Platform.isFreeBSD() || Platform.isLinux() || Platform.isOpenBSD() || Platform.isSolaris()) {
			pb = new ProcessBuilder("kill", "-9", pid);
		}

		if (pb == null) {
			return;
		}

		try {
			Process p = pb.start();
			p.waitFor();
		} catch (InterruptedException e) {
			LOGGER.trace("Got interrupted while trying to kill process by PID " + e);
		}
	}

	public static long getPID() {
		String processName = java.lang.management.ManagementFactory.getRuntimeMXBean().getName();
		return Long.parseLong(processName.split("@")[0]);
	}

	private static void dumpPid() throws IOException {
		try (FileOutputStream out = new FileOutputStream(pidFile())) {
			long pid = getPID();
			LOGGER.debug("Writing PID: " + pid);
			String data = String.valueOf(pid) + "\r\n";
			out.write(data.getBytes(StandardCharsets.US_ASCII));
			out.flush();
		}
	}

	private DbgPacker dbgPack;

	public DbgPacker dbgPack() {
		return dbgPack;
	}

	private TempFileMgr tfm;

	public void addTempFile(File f) {
		tfm.add(f);
	}

	public void addTempFile(File f, int cleanTime) {
		tfm.add(f, cleanTime);
	}

	@Deprecated
	public void registerPlayer(Player player) {
		PlayerFactory.registerPlayer(player);
	}

	private static ReadWriteLock headlessLock = new ReentrantReadWriteLock();
	private static Boolean headless = null;

	/**
	 * Check if UMS is running in headless (console) mode, since some Linux
	 * distros seem to not use java.awt.GraphicsEnvironment.isHeadless() properly
	 */
	public static boolean isHeadless() {
		headlessLock.readLock().lock();
		try {
			if (headless != null) {
<<<<<<< HEAD
				return headless.booleanValue();
=======
				return headless;
>>>>>>> 888c443e
			}
		} finally {
			headlessLock.readLock().unlock();
		}

		headlessLock.writeLock().lock();
		try {
			JDialog d = new JDialog();
			d.dispose();
			headless = Boolean.FALSE;
<<<<<<< HEAD
			return headless.booleanValue();
		} catch (NoClassDefFoundError | HeadlessException | InternalError e) {
			headless = Boolean.TRUE;
			return headless.booleanValue();
=======
			return headless;
		} catch (NoClassDefFoundError | HeadlessException | InternalError e) {
			headless = Boolean.TRUE;
			return headless;
>>>>>>> 888c443e
		} finally {
			headlessLock.writeLock().unlock();
		}
	}

	private static Locale locale = null;
	private static ReadWriteLock localeLock = new ReentrantReadWriteLock();

	public static Locale getLocale() {
		localeLock.readLock().lock();
		try {
			return locale;
		} finally {
			localeLock.readLock().unlock();
		}
	}

	public static void setLocale(Locale aLocale) {
		localeLock.writeLock().lock();
		try {
			locale = (Locale) aLocale.clone();
			Messages.setLocaleBundle(locale);
		} finally {
			localeLock.writeLock().unlock();
		}
	}

	/**
	 * Sets UMS locale with the same parameters as the Locale class constructor.
	 * <code>null</code> values are treated as empty strings.
	 *
	 * @param language An ISO 639 alpha-2 or alpha-3 language code, or a language subtag
     * up to 8 characters in length.  See the <code>Locale</code> class description about
     * valid language values.
     * @param country An ISO 3166 alpha-2 country code or a UN M.49 numeric-3 area code.
     * See the <code>Locale</code> class description about valid country values.
     * @param variant Any arbitrary value used to indicate a variation of a <code>Locale</code>.
     * See the <code>Locale</code> class description for the details.
	 */
	public static void setLocale(String language, String country, String variant) {
		if (country == null) {
			country = "";
		}
		if (variant == null) {
			variant = "";
		}
		localeLock.writeLock().lock();
		try {
			locale = new Locale(language, country, variant);
		} finally {
			localeLock.writeLock().unlock();
		}
	}

	/**
	 * Sets UMS locale with the same parameters as the Locale class constructor.
	 * <code>null</code> values are treated as empty strings.
	 *
	 * @param language An ISO 639 alpha-2 or alpha-3 language code, or a language subtag
     * up to 8 characters in length.  See the <code>Locale</code> class description about
     * valid language values.
     * @param country An ISO 3166 alpha-2 country code or a UN M.49 numeric-3 area code.
     * See the <code>Locale</code> class description about valid country values.
	 */
	public static void setLocale(String language, String country) {
		setLocale(language, country, "");
	}

	/**
	 * Sets UMS locale with the same parameters as the Locale class constructor.
	 * <code>null</code> values are treated as empty strings.
	 *
	 * @param language An ISO 639 alpha-2 or alpha-3 language code, or a language subtag
     * up to 8 characters in length.  See the <code>Locale</code> class description about
     * valid language values.
	 */
	public static void setLocale(String language) {
		setLocale(language, "", "");
	}

	private RemoteWeb web;

	public RemoteWeb getWebInterface() {
		return web;
	}

	/**
	 * Sets the relative URL of a context sensitive help page located in the
	 * documentation directory.
	 *
	 * @param page The help page.
	 */
	public static void setHelpPage(String page) {
		helpPage = page;
	}

	/**
	 * Returns the relative URL of a context sensitive help page in the
	 * documentation directory.
	 *
	 * @return The help page.
	 */
	public static String getHelpPage() {
		return helpPage;
	}

	/**
	 * @deprecated Use {@link com.sun.jna.Platform#isWindows()} instead
	 */
	@Deprecated
	public boolean isWindows() {
		return Platform.isWindows();
	}

	public static boolean filter(RendererConfiguration render, DLNAResource res) {
		NameFilter nf = instance.filter;
		if (nf == null || render == null) {
			return false;
		}

		ArrayList<String> tags = render.tags();
		if (tags == null) {
			return false;
		}

		for (String tag : tags) {
			if (nf.filter(tag, res)) {
				return true;
			}
		}

		return false;
	}

	public static boolean isReady() {
		return get().ready;
	}

	public static GlobalIdRepo getGlobalRepo() {
		return get().globalRepo;
	}

	private InfoDb infoDb;
	private CodeDb codes;
	private CodeEnter masterCode;

	public void infoDbAdd(File f, String formattedName) {
		infoDb.backgroundAdd(f, formattedName);
	}

	public InfoDb infoDb() {
		return infoDb;
	}

	public CodeDb codeDb() {
		return codes;
	}

	public void setMasterCode(CodeEnter ce) {
		masterCode = ce;
	}

	public boolean masterCodeValid() {
		return (masterCode != null && masterCode.validCode(null));
	}

	public static FileWatcher getFileWatcher() {
		return fileWatcher;
	}

	public static class DynamicPlaylist extends Playlist {
		private long start;
		private String savePath;

		public DynamicPlaylist(String name, String dir, int mode) {
			super(name, null, 0, mode);
			savePath = dir;
			start = 0;
		}

		@Override
		public void clear() {
			super.clear();
			start = 0;
		}

		@Override
		public void save() {
			if (start == 0) {
				start = System.currentTimeMillis();
			}
			Date d = new Date(start);
			SimpleDateFormat sdf = new SimpleDateFormat("yyyy-MM-dd'T'HH_mm", Locale.US);
			list.save(new File(savePath, "dynamic_" + sdf.format(d) + ".ups"));
		}
	}

	private DynamicPlaylist dynamicPls;

	public Playlist getDynamicPls() {
		if (dynamicPls == null) {
			dynamicPls = new DynamicPlaylist(Messages.getString("PMS.146"),
				configuration.getDynamicPlsSavePath(),
				(configuration.isDynamicPlsAutoSave() ? Playlist.AUTOSAVE : 0) | Playlist.PERMANENT);
		}
		return dynamicPls;
	}

	private void launchJmDNSRenders() {
		if (configuration.useChromecastExt()) {
			if (RendererConfiguration.getRendererConfigurationByName("Chromecast") != null) {
				try {
					startjmDNS();
					new ChromecastMgr(jmDNS);
				} catch (Exception e) {
					LOGGER.debug("Can't create chromecast mgr");
				}
			}
			else {
				LOGGER.info("No Chromecast render found. Please enable one and restart.");
			}
		}
	}

	private void startjmDNS() throws IOException{
		if (jmDNS == null) {
			jmDNS = JmDNS.create();
		}
	}

	private static int traceMode = 0;

	/**
	 * Returns current trace mode state
	 *
	 * @return
	 *			0 = Not started in trace mode<br>
	 *			1 = Started in trace mode<br>
	 *			2 = Forced to trace mode
	 */
	public static int getTraceMode() {
		return traceMode;
	}
}<|MERGE_RESOLUTION|>--- conflicted
+++ resolved
@@ -1129,13 +1129,10 @@
 			}
 		}
 
-<<<<<<< HEAD
-		if (!isHeadless() ) {
+		if (!isHeadless()) {
 			LooksFrame.initializeLookAndFeel();
-			if (displayProfileChooser) {
-				ProfileChooser.display();
-			}
-=======
+		}
+
 		if (profilePath != null) {
 			if (!FileUtil.isValidFileName(profilePath.getName())) {
 				LOGGER.warn("Invalid file name in profile argument - using default profile");
@@ -1147,7 +1144,6 @@
 			}
 		} else if (!isHeadless() && displayProfileChooser) {
 			ProfileChooser.display();
->>>>>>> 888c443e
 		}
 
 		try {
@@ -1492,7 +1488,7 @@
 			} catch (IllegalAccessException e) {
 				// Impossible
 			}
- 		} else if (Platform.isFreeBSD() || Platform.isLinux() || Platform.isOpenBSD() || Platform.isSolaris()) {
+		} else if (Platform.isFreeBSD() || Platform.isLinux() || Platform.isOpenBSD() || Platform.isSolaris()) {
 			pb = new ProcessBuilder("kill", "-9", pid);
 		}
 
@@ -1555,11 +1551,7 @@
 		headlessLock.readLock().lock();
 		try {
 			if (headless != null) {
-<<<<<<< HEAD
-				return headless.booleanValue();
-=======
 				return headless;
->>>>>>> 888c443e
 			}
 		} finally {
 			headlessLock.readLock().unlock();
@@ -1570,17 +1562,10 @@
 			JDialog d = new JDialog();
 			d.dispose();
 			headless = Boolean.FALSE;
-<<<<<<< HEAD
-			return headless.booleanValue();
-		} catch (NoClassDefFoundError | HeadlessException | InternalError e) {
-			headless = Boolean.TRUE;
-			return headless.booleanValue();
-=======
 			return headless;
 		} catch (NoClassDefFoundError | HeadlessException | InternalError e) {
 			headless = Boolean.TRUE;
 			return headless;
->>>>>>> 888c443e
 		} finally {
 			headlessLock.writeLock().unlock();
 		}
