package net.pms.util;

<<<<<<< HEAD
=======
import java.io.IOException;
import java.lang.ref.WeakReference;
import java.nio.file.*;
import static java.nio.file.FileVisitOption.*;
import static java.nio.file.StandardWatchEventKinds.*;
import java.nio.file.attribute.*;
import java.util.ArrayList;
import java.util.EnumSet;
import java.util.HashMap;
import java.util.Iterator;
import java.util.concurrent.ScheduledFuture;
import java.util.concurrent.ScheduledThreadPoolExecutor;
import java.util.concurrent.ThreadFactory;
import java.util.concurrent.TimeUnit;
import org.apache.commons.io.FilenameUtils;
import org.slf4j.Logger;
import org.slf4j.LoggerFactory;

/**
 * An abstraction of the Java 7 nio WatchService api, which monitors native system
 * file-change notifications as opposed to directly polling or examining files.
 */
>>>>>>> 7c098500
public class FileWatcher {
	public static interface Listener {
		public void notify(String filename, String event, FileWatcher.Watch watch, boolean isDir);
	}

<<<<<<< HEAD
=======
	/**
	 * A file watchpoint.
	 */
>>>>>>> 7c098500
	public static class Watch {
		public String fspec;
		public int flag;

		public Watch(String fspec, Listener listener) {}
		public Watch(String fspec, Listener listener, Object item) {}
		public Watch(String fspec, Listener listener, int flag) {}
		public Watch(String fspec, Listener listener, Object item, int flag) {}

		public Object getItem() {
<<<<<<< HEAD
			return null;
=======
			return (item != null) ? item.get() : null;
		}

		@Override
		public boolean equals(Object o) {
			if (o == null || !(o instanceof Watch)) {
				return false;
			}
			Watch other = (Watch) o;
			return listener.get() == other.listener.get() &&
				(fspec == other.fspec || fspec.equals(other.fspec)) &&
				(item == other.item || (item != null && other.item != null && (item.get() == other.item.get() || item.get().equals(other.item.get())))) &&
				flag == other.flag;
		}

		@Override
		public int hashCode() {
			return fspec.hashCode() + listener.hashCode();
		}

		public static boolean isRecursive(Watch w) {
			// FIXME: How to detect recursion in 'regex:' syntax?
			return w.fspec.contains("**") && !w.fspec.startsWith("regex:");
		}

		public static boolean isValid(Watch w) {
			// Not valid if either the listener or item no longer exist
			return w.listener.get() != null || (w.item != null && w.item.get() == null);
>>>>>>> 7c098500
		}
	}

	public static void add(Watch w) {}

	public static boolean remove(Watch w) {
<<<<<<< HEAD
		return true;
	}
=======
		return keys.remove(w);
	}

	// Internals

	/**
	 * A map of file watchpoints by watchkey.
	 */
	static class WatchMap extends HashMap<WatchKey, ArrayList<Watch>> {
		public void put(WatchKey k, Watch w) {
			if (!containsKey(k)) {
				put(k, new ArrayList<Watch>());
			}
			get(k).add(w);
		}

		public boolean contains(Watch w) {
			for (ArrayList<Watch> a : values()) {
				if (a.contains(w)) {
					return true;
				}
			}
			return false;
		}

		public boolean remove(Watch w) {
			for (WatchKey k : keySet()) {
				ArrayList<Watch> a = get(k);
				if (a.contains(w)) {
					return a.remove(w);
				}
			}
			return false;
		}
	}

	private static WatchMap keys = new WatchMap();
	private static WatchService watchService = null;

	public static void add(Watch w, Path dir) {
		if (watchService == null) {
			start(dir);
		}
		try {
			WatchKey key = dir.register(watchService, ENTRY_CREATE, ENTRY_MODIFY, ENTRY_DELETE);
			keys.put(key, w);
			LOGGER.debug("Added file watch at {}: {}", dir, w.fspec);
		} catch (Exception e) {
			LOGGER.debug("Register error: " + e);
			e.printStackTrace();
		}
	}

	public static void addRecursive(final Watch w, Path dir) {
		try {
			Files.walkFileTree(dir, EnumSet.of(FOLLOW_LINKS), Integer.MAX_VALUE, new SimpleFileVisitor<Path>() {
				@Override
				public FileVisitResult preVisitDirectory(Path dir, BasicFileAttributes attrs) throws IOException {
					add(w, dir);
					return FileVisitResult.CONTINUE;
				}
			});
		} catch (Exception e) {
			LOGGER.debug("Recursion error: " + e);
			e.printStackTrace();
		}

	}

	private static void start(Path dir) {
		// Start the service
		try {
			watchService = dir.getFileSystem().newWatchService();
		} catch (Exception e) {
			LOGGER.debug("Error creating WatchService: " + e);
			e.printStackTrace();
		}

		// Watch for subscribed file events
		new Thread(new Runnable() {
			@Override
			public void run() {
				try {
					do {
						// take() will block until events occur in our subscribed directories
						WatchKey key = watchService.take();
						try {
							// Wait a bit in case there are a few repeats
							Thread.sleep(100);
						} catch (InterruptedException e) { }
						// Filter the received directory event(s)
						for (WatchEvent<?> e : key.pollEvents()) {
							final WatchEvent.Kind<?> kind = e.kind();
							if (kind != OVERFLOW) {
								WatchEvent<Path> event = (WatchEvent<Path>) e;
								// Determine the actual file
								Path dir = (Path) key.watchable();
								final Path filename = dir.resolve(event.context());
								final boolean isDir = Files.isDirectory(filename/*, NOFOLLOW_LINKS*/);
								// See if we're watching for this specific file
								for (Iterator<Watch> iterator = keys.get(key).iterator(); iterator.hasNext();) {
									final Watch w = iterator.next();
									if (!Watch.isValid(w)) {
										LOGGER.debug("Deleting expired file watch at {}: {}", dir, w.fspec);
										iterator.remove();
										continue;
									}
									if (w.matcher.matches(filename)) {
										// We have an event of interest
										LOGGER.debug("{} (ct={}): {}", kind, event.count(), filename);
										if (isDir && kind == ENTRY_CREATE && Watch.isRecursive(w)) {
											// It's a new directory in a recursive scope,
											// traverse it to include any subdirs
											addRecursive(w, filename);
										} else {
											// It's a regular event, schedule a notice
											notifier.schedule(new Notice(filename.toString(), kind.toString(), w, isDir),
												kind == ENTRY_MODIFY ? 500 : 0);
										}
									}
								}
							}
						}
						// Reset and clean up
						if (!key.reset()) {
							keys.remove(key);
						}
					} while (!keys.isEmpty());
				} catch (Exception e) {
					LOGGER.debug("Event process error: " + e);
					e.printStackTrace();
				}
			}
		}, "File watcher").start();
	}

	/**
	 * A runnable self-removing file event notice.
	 */
	static class Notice implements Runnable {
		String filename, kind;
		Watch watch;
		boolean isDir;
		HashMap notifierQueue = null;

		public Notice(String filename, String kind, Watch watch, boolean isDir) {
			this.filename = filename;
			this.kind = kind;
			this.watch = watch;
			this.isDir = isDir;
		}

		@Override
		public void run() {
			watch.listener.get().notify(filename, kind, watch, isDir);
			notifierQueue.remove(this);
		}

		@Override
		public boolean equals(Object o) {
			if (o == null || !(o instanceof Notice)) {
				return false;
			}
			Notice other = (Notice) o;
			return filename.equals(other.filename) && kind.equals(other.kind) && watch.equals(other.watch);
		}

		@Override
		public int hashCode() {
			return (filename + kind).hashCode();
		}
	}

	/**
	 * A delayed file event notice scheduler.
	 */
	static class Notifier extends ScheduledThreadPoolExecutor {
		HashMap<Notice, ScheduledFuture<?>> queue = new HashMap<>();

		public Notifier(final String name) {
			super(5, new ThreadFactory() {
				@Override
				public Thread newThread(Runnable r) {
					return new Thread(r, name);
				}
			});
			setRemoveOnCancelPolicy(true);
		}

		/**
		 * Notices can be delayed slightly to allow ongoing file events to catch-up and cancel
		 * earlier in-progress notifications until the event is completed. This prevents
		 * sending 1000s of ENTRY_MODIFY notices during a file copy in linux, for instance.
		 *
		 * @param notice The notice.
		 * @param delay The delay in milliseconds.
		 */
		public void schedule(Notice notice, long delay) {
			// Put the notice in the queue
			notice.notifierQueue = queue;
			ScheduledFuture<?> superceded = queue.put(notice, schedule(notice, delay, TimeUnit.MILLISECONDS));
			// And cancel its previous instance, if any
			if (superceded != null) {
				superceded.cancel(false);
			}
		}
	}

	static private Notifier notifier = new Notifier("File event");
>>>>>>> 7c098500
}<|MERGE_RESOLUTION|>--- conflicted
+++ resolved
@@ -1,7 +1,5 @@
 package net.pms.util;
 
-<<<<<<< HEAD
-=======
 import java.io.IOException;
 import java.lang.ref.WeakReference;
 import java.nio.file.*;
@@ -24,18 +22,14 @@
  * An abstraction of the Java 7 nio WatchService api, which monitors native system
  * file-change notifications as opposed to directly polling or examining files.
  */
->>>>>>> 7c098500
 public class FileWatcher {
 	public static interface Listener {
 		public void notify(String filename, String event, FileWatcher.Watch watch, boolean isDir);
 	}
 
-<<<<<<< HEAD
-=======
 	/**
 	 * A file watchpoint.
 	 */
->>>>>>> 7c098500
 	public static class Watch {
 		public String fspec;
 		public int flag;
@@ -46,10 +40,7 @@
 		public Watch(String fspec, Listener listener, Object item, int flag) {}
 
 		public Object getItem() {
-<<<<<<< HEAD
 			return null;
-=======
-			return (item != null) ? item.get() : null;
 		}
 
 		@Override
@@ -77,18 +68,13 @@
 		public static boolean isValid(Watch w) {
 			// Not valid if either the listener or item no longer exist
 			return w.listener.get() != null || (w.item != null && w.item.get() == null);
->>>>>>> 7c098500
 		}
 	}
 
 	public static void add(Watch w) {}
 
 	public static boolean remove(Watch w) {
-<<<<<<< HEAD
 		return true;
-	}
-=======
-		return keys.remove(w);
 	}
 
 	// Internals
@@ -297,5 +283,4 @@
 	}
 
 	static private Notifier notifier = new Notifier("File event");
->>>>>>> 7c098500
 }