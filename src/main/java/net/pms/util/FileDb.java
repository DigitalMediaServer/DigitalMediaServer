--- conflicted
+++ resolved
@@ -7,12 +7,9 @@
 import java.util.Date;
 import java.util.HashMap;
 import java.util.Map;
-<<<<<<< HEAD
 import java.util.Set;
-=======
 import net.pms.PMS;
 import org.apache.commons.lang3.StringUtils;
->>>>>>> 690b6cdc
 
 public class FileDb {
 	private Map<String, Object> db;
