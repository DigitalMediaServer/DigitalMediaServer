--- conflicted
+++ resolved
@@ -382,19 +382,8 @@
 		}
 
 		// Find all .jar files in the plugin directory
-<<<<<<< HEAD
-		File[] jarFiles = pluginDirectory.listFiles(
+		File[] jarFiles = pluginsFolder.listFiles(
 			(File file) -> file.isFile() && file.getName().toLowerCase().endsWith(".jar"));
-=======
-		File[] jarFiles = pluginsFolder.listFiles(
-			new FileFilter() {
-				@Override
-				public boolean accept(File file) {
-					return file.isFile() && file.getName().toLowerCase().endsWith(".jar");
-				}
-			}
-		);
->>>>>>> 9ea8adda
 
 		int nJars = (jarFiles == null) ? 0 : jarFiles.length;
 
