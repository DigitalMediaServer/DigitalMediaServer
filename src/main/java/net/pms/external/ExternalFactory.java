--- conflicted
+++ resolved
@@ -133,17 +133,11 @@
 
 				// Determine the plugin main class name from the contents of
 				// the plugin file.
-<<<<<<< HEAD
 				InputStreamReader in = new InputStreamReader(url.openStream());
 					name = new char[512];
 					in.read(name);
 				in.close();
-=======
-				try (InputStreamReader in = new InputStreamReader(url.openStream())) {
-					name = new char[512];
-					in.read(name);
-				}
->>>>>>> 38318285
+
 
 				return new String(name).trim();
 			}
