--- conflicted
+++ resolved
@@ -47,20 +47,11 @@
 		ConfigurationReader configurationReader = configuration.getConfigurationReader();
 		boolean saveLogOverride = configurationReader.getLogOverrides();
 		configurationReader.setLogOverrides(false);
-<<<<<<< HEAD
 		if (key.equals("debugLogPath")) {
 			result = getDebugLogPath();
 		} else if (key.equals("rootLevel")) {
 			result = getRootLevel();
-=======
-		switch (key) {
-			case "debugLogPath":
-				result = getDebugLogPath();
 				break;
-			case "rootLevel":
-				result = getRootLevel();
-				break;
->>>>>>> ac59e13d
 		}
 		configurationReader.setLogOverrides(saveLogOverride);
 		return result;
