/*
 * PS3 Media Server, for streaming any medias to your PS3.
 * Copyright (C) 2008  A.Brochard
 *
 * This program is free software; you can redistribute it and/or
 * modify it under the terms of the GNU General Public License
 * as published by the Free Software Foundation; version 2
 * of the License only.
 *
 * This program is distributed in the hope that it will be useful,
 * but WITHOUT ANY WARRANTY; without even the implied warranty of
 * MERCHANTABILITY or FITNESS FOR A PARTICULAR PURPOSE.  See the
 * GNU General Public License for more details.
 *
 * You should have received a copy of the GNU General Public License
 * along with this program; if not, write to the Free Software
 * Foundation, Inc., 51 Franklin Street, Fifth Floor, Boston, MA  02110-1301, USA.
 */
package net.pms.encoders;

import com.jgoodies.forms.builder.PanelBuilder;
import com.jgoodies.forms.factories.Borders;
import com.jgoodies.forms.layout.CellConstraints;
import com.jgoodies.forms.layout.FormLayout;
import java.awt.ComponentOrientation;
import java.awt.Font;
import java.awt.event.ItemEvent;
import java.awt.event.ItemListener;
import java.io.File;
import java.io.IOException;
import java.io.PrintWriter;
import java.util.Locale;
import javax.swing.JCheckBox;
import javax.swing.JComponent;
import javax.swing.JPanel;
import net.pms.Messages;
import net.pms.configuration.PmsConfiguration;
import net.pms.configuration.RendererConfiguration;
import net.pms.dlna.DLNAMediaAudio;
import net.pms.dlna.DLNAMediaInfo;
import net.pms.dlna.DLNAMediaSubtitle;
import net.pms.dlna.DLNAResource;
import net.pms.dlna.InputFile;
import net.pms.formats.Format;
import static net.pms.formats.v2.AudioUtils.getLPCMChannelMappingForMencoder;
import net.pms.io.OutputParams;
import net.pms.io.PipeIPCProcess;
import net.pms.io.PipeProcess;
import net.pms.io.ProcessWrapper;
import net.pms.io.ProcessWrapperImpl;
import net.pms.io.StreamModifier;
import net.pms.util.CodecUtil;
import net.pms.util.FormLayoutUtil;
import net.pms.util.PlayerUtil;
import static org.apache.commons.lang3.StringUtils.isNotBlank;
import org.slf4j.Logger;
import org.slf4j.LoggerFactory;

public class TsMuxeRVideo extends Player {
	private static final Logger LOGGER = LoggerFactory.getLogger(TsMuxeRVideo.class);
	private static final String COL_SPEC = "left:pref, 0:grow";
	private static final String ROW_SPEC = "p, 3dlu, p, 3dlu, p, 3dlu, p, 3dlu, p, 3dlu, 0:grow";

	public static final String ID = "tsmuxer";

	@Deprecated
	public TsMuxeRVideo(PmsConfiguration configuration) {
		this();
	}

	public TsMuxeRVideo() {
	}	

	@Override
	public boolean excludeFormat(Format format) {
		String extension = format.getMatchedExtension();
		return extension != null
			&& !extension.equals("mp4")
			&& !extension.equals("mkv")
			&& !extension.equals("ts")
			&& !extension.equals("tp")
			&& !extension.equals("m2ts")
			&& !extension.equals("m2t")
			&& !extension.equals("mpg")
			&& !extension.equals("evo")
			&& !extension.equals("mpeg")
			&& !extension.equals("vob")
			&& !extension.equals("m2v")
			&& !extension.equals("mts")
			&& !extension.equals("mov");
	}

	@Override
	public int purpose() {
		return VIDEO_SIMPLEFILE_PLAYER;
	}

	@Override
	public String id() {
		return ID;
	}

	@Override
	public boolean isTimeSeekable() {
		return true;
	}

	@Override
	public String[] args() {
		return null;
	}

	@Override
	public String executable() {
		return configuration.getTsmuxerPath();
	}

	@Override
	public ProcessWrapper launchTranscode(
		DLNAResource dlna,
		DLNAMediaInfo media,
		OutputParams params
	) throws IOException {
		final String filename = dlna.getSystemName();
		setAudioAndSubs(filename, media, params);

		PipeIPCProcess ffVideoPipe;
		ProcessWrapperImpl ffVideo;

		PipeIPCProcess ffAudioPipe[] = null;
		ProcessWrapperImpl ffAudio[] = null;

		String fps = media.getValidFps(false);

		int width  = media.getWidth();
		int height = media.getHeight();
		if (width < 320 || height < 240) {
			width  = -1;
			height = -1;
		}

		String videoType = "V_MPEG4/ISO/AVC";
		if (media.getCodecV() != null && media.getCodecV().startsWith("mpeg2")) {
			videoType = "V_MPEG-2";
		}

		if (this instanceof TsMuxeRAudio && media.getFirstAudioTrack() != null) {
			ffVideoPipe = new PipeIPCProcess(System.currentTimeMillis() + "fakevideo", System.currentTimeMillis() + "videoout", false, true);

			String timeEndValue1 = "-t";
			String timeEndValue2 = "" + params.timeend;
			if (params.timeend < 1) {
				timeEndValue1 = "-y";
				timeEndValue2 = "-y";
			}

			String[] ffmpegLPCMextract = new String[] {
				configuration.getFfmpegPath(),
				timeEndValue1, timeEndValue2,
				"-loop", "1",
				"-i", "DummyInput.jpg",
				"-f", "h264",
				"-c:v", "libx264",
				"-level", "31",
				"-pix_fmt", "yuv420p",
				"-an",
				"-y",
				ffVideoPipe.getInputPipe()
			};

			videoType = "V_MPEG4/ISO/AVC";

			OutputParams ffparams = new OutputParams(configuration);
			ffparams.maxBufferSize = 1;
			ffVideo = new ProcessWrapperImpl(ffmpegLPCMextract, ffparams);

			if (
				filename.toLowerCase().endsWith(".flac") &&
				media.getFirstAudioTrack().getBitsperSample() >= 24 &&
				media.getFirstAudioTrack().getSampleRate() % 48000 == 0
			) {
				ffAudioPipe = new PipeIPCProcess[1];
				ffAudioPipe[0] = new PipeIPCProcess(System.currentTimeMillis() + "flacaudio", System.currentTimeMillis() + "audioout", false, true);

				String[] flacCmd = new String[] {
					configuration.getFlacPath(),
					"--output-name=" + ffAudioPipe[0].getInputPipe(),
					"-d",
					"-f",
					"-F",
					filename
				};

				ffparams = new OutputParams(configuration);
				ffparams.maxBufferSize = 1;
				ffAudio = new ProcessWrapperImpl[1];
				ffAudio[0] = new ProcessWrapperImpl(flacCmd, ffparams);
			} else {
				ffAudioPipe = new PipeIPCProcess[1];
				ffAudioPipe[0] = new PipeIPCProcess(System.currentTimeMillis() + "mlpaudio", System.currentTimeMillis() + "audioout", false, true);
				String depth = "pcm_s16le";
				String rate = "48000";

				if (media.getFirstAudioTrack().getBitsperSample() >= 24) {
					depth = "pcm_s24le";
				}

				if (media.getFirstAudioTrack().getSampleRate() > 48000) {
					rate = "" + media.getFirstAudioTrack().getSampleRate();
				}

				String[] flacCmd = new String[] {
					configuration.getFfmpegPath(),
					"-i", filename,
					"-ar", rate,
					"-f", "wav",
					"-acodec", depth,
					"-y",
					ffAudioPipe[0].getInputPipe()
				};

				ffparams = new OutputParams(configuration);
				ffparams.maxBufferSize = 1;
				ffAudio = new ProcessWrapperImpl[1];
				ffAudio[0] = new ProcessWrapperImpl(flacCmd, ffparams);
			}
		} else {
			params.waitbeforestart = 5000;
			params.manageFastStart();

			String mencoderPath = configuration.getMencoderPath();

			ffVideoPipe = new PipeIPCProcess(System.currentTimeMillis() + "ffmpegvideo", System.currentTimeMillis() + "videoout", false, true);

			// Special handling for evo files
			String evoValue1 = "-quiet";
			String evoValue2 = "-quiet";
			if (filename.toLowerCase().endsWith(".evo")) {
				evoValue1 = "-psprobe";
				evoValue2 = "1000000";
			}

			String[] ffmpegLPCMextract = new String[] {
				mencoderPath,
				"-ss", params.timeseek > 0 ? "" + params.timeseek : "0",
				params.stdin != null ? "-" : filename,
				evoValue1, evoValue2,
				"-really-quiet",
				"-msglevel", "statusline=2",
				"-ovc", "copy",
				"-nosound",
				"-mc", "0",
				"-noskip",
				"-of", "rawvideo",
				"-o", ffVideoPipe.getInputPipe()
			};

			InputFile newInput = new InputFile();
			newInput.setFilename(filename);
			newInput.setPush(params.stdin);

			/**
			 * Note: This logic is weird; on one hand we check if the renderer requires videos to be Level 4.1 or below, but then
			 * the other function allows the video to exceed those limits.
			 * In reality this won't cause problems since renderers typically don't support above 4.1 anyway - nor are many
			 * videos encoded higher than that either - but it's worth acknowledging the logic discrepancy.
			 */
			if (!media.isVideoWithinH264LevelLimits(newInput, params.mediaRenderer) && params.mediaRenderer.isH264Level41Limited()) {
				LOGGER.info("The video will not play or will show a black screen");
			}

			if (media.getH264AnnexB() != null && media.getH264AnnexB().length > 0) {
				StreamModifier sm = new StreamModifier();
				sm.setHeader(media.getH264AnnexB());
				sm.setH264AnnexB(true);
				ffVideoPipe.setModifier(sm);
			}

			OutputParams ffparams = new OutputParams(configuration);
			ffparams.maxBufferSize = 1;
			ffparams.stdin = params.stdin;
			ffVideo = new ProcessWrapperImpl(ffmpegLPCMextract, ffparams);

			int numAudioTracks = 1;

			if (media.getAudioTracksList() != null && media.getAudioTracksList().size() > 1 && configuration.isMuxAllAudioTracks()) {
				numAudioTracks = media.getAudioTracksList().size();
			}

			boolean singleMediaAudio = media.getAudioTracksList().size() <= 1;

			if (params.aid != null) {
				boolean ac3Remux;
				boolean dtsRemux;
				boolean encodedAudioPassthrough;
				boolean pcm;

				// Disable LPCM transcoding for MP4 container with non-H264 video as workaround for MEncoder's A/V sync bug
				boolean mp4_with_non_h264 = (media.getContainer().equals("mp4") && !media.getCodecV().equals("h264"));

				if (numAudioTracks <= 1) {
					ffAudioPipe = new PipeIPCProcess[numAudioTracks];
					ffAudioPipe[0] = new PipeIPCProcess(System.currentTimeMillis() + "ffmpegaudio01", System.currentTimeMillis() + "audioout", false, true);

					/**
					 * Disable AC3 remux for stereo tracks with 384 kbits bitrate and PS3 renderer (PS3 FW bug?)
					 *
					 * Commented out until we can find a way to detect when a video has an audio track that switches from 2 to 6 channels
					 * because MEncoder can't handle those files, which are very common these days.
					boolean ps3_and_stereo_and_384_kbits = params.aid != null &&
						(params.mediaRenderer.isPS3() && params.aid.getAudioProperties().getNumberOfChannels() == 2) &&
						(params.aid.getBitRate() > 370000 && params.aid.getBitRate() < 400000);
					 */

					encodedAudioPassthrough = configuration.isEncodedAudioPassthrough() && params.aid.isNonPCMEncodedAudio() && params.mediaRenderer.isWrapEncodedAudioIntoPCM();
					ac3Remux = params.aid.isAC3() && configuration.isAudioRemuxAC3() && !encodedAudioPassthrough;
					dtsRemux = configuration.isAudioEmbedDtsInPcm() && params.aid.isDTS() && params.mediaRenderer.isDTSPlayable() && !encodedAudioPassthrough;

					pcm = configuration.isAudioUsePCM() &&
						!mp4_with_non_h264 &&
						(
							params.aid.isLossless() ||
							(params.aid.isDTS() && params.aid.getAudioProperties().getNumberOfChannels() <= 6) ||
							params.aid.isTrueHD() ||
							(
								!configuration.isMencoderUsePcmForHQAudioOnly() &&
								(
									params.aid.isAC3() ||
									params.aid.isMP3() ||
									params.aid.isAAC() ||
									params.aid.isVorbis() ||
									// params.aid.isWMA() ||
									params.aid.isMpegAudio()
								)
							)
						) && params.mediaRenderer.isLPCMPlayable();

					int channels;
					if (ac3Remux) {
						channels = params.aid.getAudioProperties().getNumberOfChannels(); // AC-3 remux
					} else if (dtsRemux || encodedAudioPassthrough) {
						channels = 2;
					} else if (pcm) {
						channels = params.aid.getAudioProperties().getNumberOfChannels();
					} else {
						channels = configuration.getAudioChannelCount(); // 5.1 max for AC-3 encoding
					}

					if (!ac3Remux && (dtsRemux || pcm || encodedAudioPassthrough)) {
						// DTS remux or LPCM
						StreamModifier sm = new StreamModifier();
						sm.setPcm(pcm);
						sm.setDtsEmbed(dtsRemux);
						sm.setEncodedAudioPassthrough(encodedAudioPassthrough);
						sm.setNbChannels(channels);
						sm.setSampleFrequency(params.aid.getSampleRate() < 48000 ? 48000 : params.aid.getSampleRate());
						sm.setBitsPerSample(16);

						String mixer = null;

						if (pcm && !dtsRemux && !encodedAudioPassthrough) {
							mixer = getLPCMChannelMappingForMencoder(params.aid);
						}

						ffmpegLPCMextract = new String[] {
							mencoderPath,
							"-ss", params.timeseek > 0 ? "" + params.timeseek : "0",
							params.stdin != null ? "-" : filename,
							evoValue1, evoValue2,
							"-really-quiet",
							"-msglevel", "statusline=2",
							"-channels", "" + sm.getNbChannels(),
							"-ovc", "copy",
							"-of", "rawaudio",
							"-mc", sm.isDtsEmbed() || sm.isEncodedAudioPassthrough() ? "0.1" : "0",
							"-noskip",
							"-oac", sm.isDtsEmbed() || sm.isEncodedAudioPassthrough() ? "copy" : "pcm",
							isNotBlank(mixer) ? "-af" : "-quiet", isNotBlank(mixer) ? mixer : "-quiet",
							singleMediaAudio ? "-quiet" : "-aid", singleMediaAudio ? "-quiet" : ("" + params.aid.getId()),
							"-srate", "48000",
							"-o", ffAudioPipe[0].getInputPipe()
						};

						// Use PCM trick when media renderer does not support DTS in MPEG
						if (!params.mediaRenderer.isMuxDTSToMpeg()) {
							ffAudioPipe[0].setModifier(sm);
						}
					} else {
						// AC-3 remux or encoding
						ffmpegLPCMextract = new String[] {
							mencoderPath,
							"-ss", params.timeseek > 0 ? "" + params.timeseek : "0",
							params.stdin != null ? "-" : filename,
							evoValue1, evoValue2,
							"-really-quiet",
							"-msglevel", "statusline=2",
							"-channels", "" + channels,
							"-ovc", "copy",
							"-of", "rawaudio",
							"-mc", "0",
							"-noskip",
							"-oac", (ac3Remux) ? "copy" : "lavc",
							params.aid.isAC3() ? "-fafmttag" : "-quiet", params.aid.isAC3() ? "0x2000" : "-quiet",
							"-lavcopts", "acodec=" + (configuration.isMencoderAc3Fixed() ? "ac3_fixed" : "ac3") + ":abitrate=" + CodecUtil.getAC3Bitrate(configuration, params.aid),
							"-af", "lavcresample=48000",
							"-srate", "48000",
							singleMediaAudio ? "-quiet" : "-aid", singleMediaAudio ? "-quiet" : ("" + params.aid.getId()),
							"-o", ffAudioPipe[0].getInputPipe()
						};
					}

					ffparams = new OutputParams(configuration);
					ffparams.maxBufferSize = 1;
					ffparams.stdin = params.stdin;
					ffAudio = new ProcessWrapperImpl[numAudioTracks];
					ffAudio[0] = new ProcessWrapperImpl(ffmpegLPCMextract, ffparams);
				} else {
					ffAudioPipe = new PipeIPCProcess[numAudioTracks];
					ffAudio = new ProcessWrapperImpl[numAudioTracks];
					for (int i = 0; i < media.getAudioTracksList().size(); i++) {
						DLNAMediaAudio audio = media.getAudioTracksList().get(i);
						ffAudioPipe[i] = new PipeIPCProcess(System.currentTimeMillis() + "ffmpeg" + i, System.currentTimeMillis() + "audioout" + i, false, true);

						/**
						 * Disable AC3 remux for stereo tracks with 384 kbits bitrate and PS3 renderer (PS3 FW bug?)
						 *
						 * Commented out until we can find a way to detect when a video has an audio track that switches from 2 to 6 channels
						 * because MEncoder can't handle those files, which are very common these days.
						boolean ps3_and_stereo_and_384_kbits = params.aid != null &&
							(params.mediaRenderer.isPS3() && params.aid.getAudioProperties().getNumberOfChannels() == 2) &&
							(params.aid.getBitRate() > 370000 && params.aid.getBitRate() < 400000);
						 */

						encodedAudioPassthrough = configuration.isEncodedAudioPassthrough() && params.aid.isNonPCMEncodedAudio() && params.mediaRenderer.isWrapEncodedAudioIntoPCM();
						ac3Remux = audio.isAC3() && configuration.isAudioRemuxAC3() && !encodedAudioPassthrough;
						dtsRemux = configuration.isAudioEmbedDtsInPcm() && audio.isDTS() && params.mediaRenderer.isDTSPlayable() && !encodedAudioPassthrough;

						pcm = configuration.isAudioUsePCM() &&
							!mp4_with_non_h264 &&
							(
								audio.isLossless() ||
								(audio.isDTS() && audio.getAudioProperties().getNumberOfChannels() <= 6) ||
								audio.isTrueHD() ||
								(
									!configuration.isMencoderUsePcmForHQAudioOnly() &&
									(
										audio.isAC3() ||
										audio.isMP3() ||
										audio.isAAC() ||
										audio.isVorbis() ||
										// audio.isWMA() ||
										audio.isMpegAudio()
									)
								)
							) && params.mediaRenderer.isLPCMPlayable();

						int channels;
						if (ac3Remux) {
							channels = audio.getAudioProperties().getNumberOfChannels(); // AC-3 remux
						} else if (dtsRemux || encodedAudioPassthrough) {
							channels = 2;
						} else if (pcm) {
							channels = audio.getAudioProperties().getNumberOfChannels();
						} else {
							channels = configuration.getAudioChannelCount(); // 5.1 max for AC-3 encoding
						}

						if (!ac3Remux && (dtsRemux || pcm || encodedAudioPassthrough)) {
							// DTS remux or LPCM
							StreamModifier sm = new StreamModifier();
							sm.setPcm(pcm);
							sm.setDtsEmbed(dtsRemux);
							sm.setEncodedAudioPassthrough(encodedAudioPassthrough);
							sm.setNbChannels(channels);
							sm.setSampleFrequency(audio.getSampleRate() < 48000 ? 48000 : audio.getSampleRate());
							sm.setBitsPerSample(16);
							if (!params.mediaRenderer.isMuxDTSToMpeg()) {
								ffAudioPipe[i].setModifier(sm);
							}

							String mixer = null;
							if (pcm && !dtsRemux && !encodedAudioPassthrough) {
								mixer = getLPCMChannelMappingForMencoder(audio);
							}

							ffmpegLPCMextract = new String[]{
								mencoderPath,
								"-ss", params.timeseek > 0 ? "" + params.timeseek : "0",
								params.stdin != null ? "-" : filename,
								evoValue1, evoValue2,
								"-really-quiet",
								"-msglevel", "statusline=2",
								"-channels", "" + sm.getNbChannels(),
								"-ovc", "copy",
								"-of", "rawaudio",
								"-mc", sm.isDtsEmbed() || sm.isEncodedAudioPassthrough() ? "0.1" : "0",
								"-noskip",
								"-oac", sm.isDtsEmbed() || sm.isEncodedAudioPassthrough() ? "copy" : "pcm",
								isNotBlank(mixer) ? "-af" : "-quiet", isNotBlank(mixer) ? mixer : "-quiet",
								singleMediaAudio ? "-quiet" : "-aid", singleMediaAudio ? "-quiet" : ("" + audio.getId()),
								"-srate", "48000",
								"-o", ffAudioPipe[i].getInputPipe()
							};
						} else {
							// AC-3 remux or encoding
							ffmpegLPCMextract = new String[]{
								mencoderPath,
								"-ss", params.timeseek > 0 ? "" + params.timeseek : "0",
								params.stdin != null ? "-" : filename,
								evoValue1, evoValue2,
								"-really-quiet",
								"-msglevel", "statusline=2",
								"-channels", "" + channels,
								"-ovc", "copy",
								"-of", "rawaudio",
								"-mc", "0",
								"-noskip",
								"-oac", (ac3Remux) ? "copy" : "lavc",
								audio.isAC3() ? "-fafmttag" : "-quiet", audio.isAC3() ? "0x2000" : "-quiet",
								"-lavcopts", "acodec=" + (configuration.isMencoderAc3Fixed() ? "ac3_fixed" : "ac3") + ":abitrate=" + CodecUtil.getAC3Bitrate(configuration, audio),
								"-af", "lavcresample=48000",
								"-srate", "48000",
								singleMediaAudio ? "-quiet" : "-aid", singleMediaAudio ? "-quiet" : ("" + audio.getId()),
								"-o", ffAudioPipe[i].getInputPipe()
							};
						}

						ffparams = new OutputParams(configuration);
						ffparams.maxBufferSize = 1;
						ffparams.stdin = params.stdin;
						ffAudio[i] = new ProcessWrapperImpl(ffmpegLPCMextract, ffparams);
					}
				}
			}
		}

		File f = new File(configuration.getTempFolder(), "pms-tsmuxer.meta");
		params.log = false;
		PrintWriter pw = new PrintWriter(f);
		pw.print("MUXOPT --no-pcr-on-video-pid");
		pw.print(" --new-audio-pes");
		pw.print(" --no-asyncio");
		pw.print(" --vbr");
		pw.println(" --vbv-len=500");

		String videoparams = "level=4.1, insertSEI, contSPS, track=1";
		if (this instanceof TsMuxeRAudio) {
			videoparams = "track=224";
		}
		if (configuration.isFix25FPSAvMismatch()) {
			fps = "25";
		}
		pw.println(videoType + ", \"" + ffVideoPipe.getOutputPipe() + "\", " + (fps != null ? ("fps=" + fps + ", ") : "") + (width != -1 ? ("video-width=" + width + ", ") : "") + (height != -1 ? ("video-height=" + height + ", ") : "") + videoparams);

		// disable LPCM transcoding for MP4 container with non-H264 video as workaround for mencoder's A/V sync bug
		boolean mp4_with_non_h264 = (media.getContainer().equals("mp4") && !media.getCodecV().equals("h264"));
		if (ffAudioPipe != null && ffAudioPipe.length == 1) {
			String timeshift = "";
			boolean ac3Remux;
			boolean dtsRemux;
			boolean pcm;

			/**
			 * Disable AC3 remux for stereo tracks with 384 kbits bitrate and PS3 renderer (PS3 FW bug?)
			 *
			 * Commented out until we can find a way to detect when a video has an audio track that switches from 2 to 6 channels
			 * because MEncoder can't handle those files, which are very common these days.
			boolean ps3_and_stereo_and_384_kbits = params.aid != null &&
				(params.mediaRenderer.isPS3() && params.aid.getAudioProperties().getNumberOfChannels() == 2) &&
				(params.aid.getBitRate() > 370000 && params.aid.getBitRate() < 400000);
			 */

			ac3Remux = params.aid.isAC3() && configuration.isAudioRemuxAC3();
			dtsRemux = configuration.isAudioEmbedDtsInPcm() && params.aid.isDTS() && params.mediaRenderer.isDTSPlayable();

			pcm = configuration.isAudioUsePCM() &&
				!mp4_with_non_h264 &&
				(
					params.aid.isLossless() ||
					(params.aid.isDTS() && params.aid.getAudioProperties().getNumberOfChannels() <= 6) ||
					params.aid.isTrueHD() ||
					(
						!configuration.isMencoderUsePcmForHQAudioOnly() &&
						(
							params.aid.isAC3() ||
							params.aid.isMP3() ||
							params.aid.isAAC() ||
							params.aid.isVorbis() ||
							// params.aid.isWMA() ||
							params.aid.isMpegAudio()
						)
					)
				) && params.mediaRenderer.isLPCMPlayable();
			String type = "A_AC3";
			if (ac3Remux) {
				// AC-3 remux takes priority
				type = "A_AC3";
			} else {
				if (pcm || this instanceof TsMuxeRAudio) {
					type = "A_LPCM";
				}
				if (dtsRemux || this instanceof TsMuxeRAudio) {
					type = "A_LPCM";
					if (params.mediaRenderer.isMuxDTSToMpeg()) {
						type = "A_DTS";
					}
				}
			}
			if (params.aid != null && params.aid.getAudioProperties().getAudioDelay() != 0 && params.timeseek == 0) {
				timeshift = "timeshift=" + params.aid.getAudioProperties().getAudioDelay() + "ms, ";
			}
			pw.println(type + ", \"" + ffAudioPipe[0].getOutputPipe() + "\", " + timeshift + "track=2");
		} else if (ffAudioPipe != null) {
			for (int i = 0; i < media.getAudioTracksList().size(); i++) {
				DLNAMediaAudio lang = media.getAudioTracksList().get(i);
				String timeshift = "";
				boolean ac3Remux;
				boolean dtsRemux;
				boolean encodedAudioPassthrough;
				boolean pcm;

				/**
				 * Disable AC3 remux for stereo tracks with 384 kbits bitrate and PS3 renderer (PS3 FW bug?)
				 *
				 * Commented out until we can find a way to detect when a video has an audio track that switches from 2 to 6 channels
				 * because MEncoder can't handle those files, which are very common these days.
				boolean ps3_and_stereo_and_384_kbits = params.aid != null &&
					(params.mediaRenderer.isPS3() && params.aid.getAudioProperties().getNumberOfChannels() == 2) &&
					(params.aid.getBitRate() > 370000 && params.aid.getBitRate() < 400000);
				 */

<<<<<<< HEAD
				ac3Remux = lang.isAC3() && configuration.isAudioRemuxAC3();
				dtsRemux = configuration.isAudioEmbedDtsInPcm() && lang.isDTS() && params.mediaRenderer.isDTSPlayable();
=======
				encodedAudioPassthrough = configuration.isEncodedAudioPassthrough() && params.aid.isNonPCMEncodedAudio() && params.mediaRenderer.isWrapEncodedAudioIntoPCM();
				ac3Remux = params.aid.isAC3() && configuration.isAudioRemuxAC3() && !encodedAudioPassthrough;
				dtsRemux = configuration.isAudioEmbedDtsInPcm() && params.aid.isDTS() && params.mediaRenderer.isDTSPlayable() && !encodedAudioPassthrough;
>>>>>>> e269f400

				pcm = configuration.isAudioUsePCM() &&
					!mp4_with_non_h264 &&
					(
						lang.isLossless() ||
						(lang.isDTS() && lang.getAudioProperties().getNumberOfChannels() <= 6) ||
						lang.isTrueHD() ||
						(
							!configuration.isMencoderUsePcmForHQAudioOnly() &&
							(
								params.aid.isAC3() ||
								params.aid.isMP3() ||
								params.aid.isAAC() ||
								params.aid.isVorbis() ||
								// params.aid.isWMA() ||
								params.aid.isMpegAudio()
							)
						)
					) && params.mediaRenderer.isLPCMPlayable();
				String type = "A_AC3";
				if (ac3Remux) {
					// AC-3 remux takes priority
					type = "A_AC3";
				} else {
					if (pcm) {
						type = "A_LPCM";
					}
<<<<<<< HEAD
					if (dtsRemux) {
=======
					if (encodedAudioPassthrough || this instanceof TsMuxeRAudio) {
						type = "A_LPCM";
					}
					if (dtsRemux || this instanceof TsMuxeRAudio) {
>>>>>>> e269f400
						type = "A_LPCM";
						if (params.mediaRenderer.isMuxDTSToMpeg()) {
							type = "A_DTS";
						}
					}
				}
<<<<<<< HEAD
				if (lang.getAudioProperties().getAudioDelay() != 0 && params.timeseek == 0) {
					timeshift = "timeshift=" + lang.getAudioProperties().getAudioDelay() + "ms, ";
=======
				if (params.aid != null && params.aid.getAudioProperties().getAudioDelay() != 0 && params.timeseek == 0) {
					timeshift = "timeshift=" + params.aid.getAudioProperties().getAudioDelay() + "ms, ";
				}
				pw.println(type + ", \"" + ffAudioPipe[0].getOutputPipe() + "\", " + timeshift + "track=2");
			} else if (ffAudioPipe != null) {
				for (int i = 0; i < media.getAudioTracksList().size(); i++) {
					DLNAMediaAudio lang = media.getAudioTracksList().get(i);
					String timeshift = "";
					boolean ac3Remux;
					boolean dtsRemux;
					boolean encodedAudioPassthrough;
					boolean pcm;

					/**
					 * Disable AC3 remux for stereo tracks with 384 kbits bitrate and PS3 renderer (PS3 FW bug?)
					 *
					 * Commented out until we can find a way to detect when a video has an audio track that switches from 2 to 6 channels
					 * because MEncoder can't handle those files, which are very common these days.
					boolean ps3_and_stereo_and_384_kbits = params.aid != null &&
						(params.mediaRenderer.isPS3() && params.aid.getAudioProperties().getNumberOfChannels() == 2) &&
						(params.aid.getBitRate() > 370000 && params.aid.getBitRate() < 400000);
					 */

					encodedAudioPassthrough = configuration.isEncodedAudioPassthrough() && params.aid.isNonPCMEncodedAudio() && params.mediaRenderer.isWrapEncodedAudioIntoPCM();
					ac3Remux = lang.isAC3() && configuration.isAudioRemuxAC3() && !encodedAudioPassthrough;
					dtsRemux = configuration.isAudioEmbedDtsInPcm() && lang.isDTS() && params.mediaRenderer.isDTSPlayable() && !encodedAudioPassthrough;

					pcm = configuration.isAudioUsePCM() &&
						!mp4_with_non_h264 &&
						(
							lang.isLossless() ||
							(lang.isDTS() && lang.getAudioProperties().getNumberOfChannels() <= 6) ||
							lang.isTrueHD() ||
							(
								!configuration.isMencoderUsePcmForHQAudioOnly() &&
								(
									params.aid.isAC3() ||
									params.aid.isMP3() ||
									params.aid.isAAC() ||
									params.aid.isVorbis() ||
									// params.aid.isWMA() ||
									params.aid.isMpegAudio()
								)
							)
						) && params.mediaRenderer.isLPCMPlayable();
					String type = "A_AC3";
					if (ac3Remux) {
						// AC-3 remux takes priority
						type = "A_AC3";
					} else {
						if (pcm) {
							type = "A_LPCM";
						}
						if (encodedAudioPassthrough) {
							type = "A_LPCM";
						}
						if (dtsRemux) {
							type = "A_LPCM";
							if (params.mediaRenderer.isMuxDTSToMpeg()) {
								type = "A_DTS";
							}
						}
					}
					if (lang.getAudioProperties().getAudioDelay() != 0 && params.timeseek == 0) {
						timeshift = "timeshift=" + lang.getAudioProperties().getAudioDelay() + "ms, ";
					}
					pw.println(type + ", \"" + ffAudioPipe[i].getOutputPipe() + "\", " + timeshift + "track=" + (2 + i));
>>>>>>> e269f400
				}
				pw.println(type + ", \"" + ffAudioPipe[i].getOutputPipe() + "\", " + timeshift + "track=" + (2 + i));
			}
		}
		pw.close();

		PipeProcess tsPipe = new PipeProcess(System.currentTimeMillis() + "tsmuxerout.ts");

		/**
		 * Use the newer version of tsMuxeR on PS3 since other renderers
		 * like Panasonic TVs don't always recognize the new output
		 */
		String executable = executable();
		if (params.mediaRenderer.isPS3()) {
			executable = configuration.getTsmuxerNewPath();
		}

		String[] cmdArray = new String[]{
			executable,
			f.getAbsolutePath(),
			tsPipe.getInputPipe()
		};

		cmdArray = finalizeTranscoderArgs(
			filename,
			dlna,
			media,
			params,
			cmdArray
		);

		ProcessWrapperImpl p = new ProcessWrapperImpl(cmdArray, params);
		params.maxBufferSize = 100;
		params.input_pipes[0] = tsPipe;
		params.stdin = null;
		ProcessWrapper pipe_process = tsPipe.getPipeProcess();
		p.attachProcess(pipe_process);
		pipe_process.runInNewThread();

		try {
			Thread.sleep(50);
		} catch (InterruptedException e) {
		}
		tsPipe.deleteLater();

		ProcessWrapper ff_pipe_process = ffVideoPipe.getPipeProcess();
		p.attachProcess(ff_pipe_process);
		ff_pipe_process.runInNewThread();
		try {
			Thread.sleep(50);
		} catch (InterruptedException e) {
		}
		ffVideoPipe.deleteLater();

		p.attachProcess(ffVideo);
		ffVideo.runInNewThread();
		try {
			Thread.sleep(50);
		} catch (InterruptedException e) {
		}

		if (ffAudioPipe != null && params.aid != null) {
			for (int i = 0; i < ffAudioPipe.length; i++) {
				ff_pipe_process = ffAudioPipe[i].getPipeProcess();
				p.attachProcess(ff_pipe_process);
				ff_pipe_process.runInNewThread();
				try {
					Thread.sleep(50);
				} catch (InterruptedException e) {
				}
				ffAudioPipe[i].deleteLater();
				p.attachProcess(ffAudio[i]);
				ffAudio[i].runInNewThread();
			}
		}

		try {
			Thread.sleep(100);
		} catch (InterruptedException e) {
		}

		p.runInNewThread();
		return p;
	}

	@Override
	public String mimeType() {
		return "video/mpeg";
	}

	@Override
	public String name() {
		return "tsMuxeR";
	}

	@Override
	public int type() {
		return Format.VIDEO;
	}
	private JCheckBox tsmuxerforcefps;
	private JCheckBox muxallaudiotracks;

	@Override
	public JComponent config() {
		// Apply the orientation for the locale
		Locale locale = new Locale(configuration.getLanguage());
		ComponentOrientation orientation = ComponentOrientation.getOrientation(locale);
		String colSpec = FormLayoutUtil.getColSpec(COL_SPEC, orientation);
		FormLayout layout = new FormLayout(colSpec, ROW_SPEC);

		PanelBuilder builder = new PanelBuilder(layout);
		builder.border(Borders.EMPTY);
		builder.opaque(false);

		CellConstraints cc = new CellConstraints();


		JComponent cmp = builder.addSeparator(Messages.getString("NetworkTab.5"), FormLayoutUtil.flip(cc.xyw(2, 1, 1), colSpec, orientation));
		cmp = (JComponent) cmp.getComponent(0);
		cmp.setFont(cmp.getFont().deriveFont(Font.BOLD));

		tsmuxerforcefps = new JCheckBox(Messages.getString("TsMuxeRVideo.2"), configuration.isTsmuxerForceFps());
		tsmuxerforcefps.setContentAreaFilled(false);
		tsmuxerforcefps.addItemListener(new ItemListener() {
			@Override
			public void itemStateChanged(ItemEvent e) {
				configuration.setTsmuxerForceFps(e.getStateChange() == ItemEvent.SELECTED);
			}
		});
		builder.add(tsmuxerforcefps, FormLayoutUtil.flip(cc.xy(2, 3), colSpec, orientation));

		muxallaudiotracks = new JCheckBox(Messages.getString("TsMuxeRVideo.19"), configuration.isMuxAllAudioTracks());
		muxallaudiotracks.setContentAreaFilled(false);
		muxallaudiotracks.addItemListener(new ItemListener() {
			@Override
			public void itemStateChanged(ItemEvent e) {
				configuration.setMuxAllAudioTracks(e.getStateChange() == ItemEvent.SELECTED);
			}
		});
		builder.add(muxallaudiotracks, FormLayoutUtil.flip(cc.xy(2, 5), colSpec, orientation));

		JPanel panel = builder.getPanel();

		// Apply the orientation to the panel and all components in it
		panel.applyComponentOrientation(orientation);

		return panel;
	}

	@Override
	public boolean isInternalSubtitlesSupported() {
		return false;
	}

	@Override
	public boolean isExternalSubtitlesSupported() {
		return false;
	}

	@Override
	public boolean isPlayerCompatible(RendererConfiguration mediaRenderer) {
		return mediaRenderer != null && mediaRenderer.isMuxH264MpegTS();
	}

	/**
	 * {@inheritDoc}
	 */
	@Override
	public boolean isCompatible(DLNAResource resource) {
		DLNAMediaSubtitle subtitle = resource.getMediaSubtitle();

		// Check whether the subtitle actually has a language defined,
		// uninitialized DLNAMediaSubtitle objects have a null language.
		if (subtitle != null && subtitle.getLang() != null) {
			// The resource needs a subtitle, but PMS does not support subtitles for tsMuxeR.
			return false;
		}

		try {
			String audioTrackName = resource.getMediaAudio().toString();
			String defaultAudioTrackName = resource.getMedia().getAudioTracksList().get(0).toString();
	
			if (!audioTrackName.equals(defaultAudioTrackName)) {
				// PMS only supports playback of the default audio track for tsMuxeR
				return false;
			}
		} catch (NullPointerException e) {
			LOGGER.trace("tsMuxeR cannot determine compatibility based on audio track for " + resource.getSystemName());
		} catch (IndexOutOfBoundsException e) {
			LOGGER.trace("tsMuxeR cannot determine compatibility based on default audio track for " + resource.getSystemName());
		}

		if (
			PlayerUtil.isVideo(resource, Format.Identifier.MKV) ||
			PlayerUtil.isVideo(resource, Format.Identifier.MPG)
		) {
			return true;
		}

		return false;
	}
}<|MERGE_RESOLUTION|>--- conflicted
+++ resolved
@@ -629,14 +629,9 @@
 					(params.aid.getBitRate() > 370000 && params.aid.getBitRate() < 400000);
 				 */
 
-<<<<<<< HEAD
-				ac3Remux = lang.isAC3() && configuration.isAudioRemuxAC3();
-				dtsRemux = configuration.isAudioEmbedDtsInPcm() && lang.isDTS() && params.mediaRenderer.isDTSPlayable();
-=======
 				encodedAudioPassthrough = configuration.isEncodedAudioPassthrough() && params.aid.isNonPCMEncodedAudio() && params.mediaRenderer.isWrapEncodedAudioIntoPCM();
 				ac3Remux = params.aid.isAC3() && configuration.isAudioRemuxAC3() && !encodedAudioPassthrough;
 				dtsRemux = configuration.isAudioEmbedDtsInPcm() && params.aid.isDTS() && params.mediaRenderer.isDTSPlayable() && !encodedAudioPassthrough;
->>>>>>> e269f400
 
 				pcm = configuration.isAudioUsePCM() &&
 					!mp4_with_non_h264 &&
@@ -664,26 +659,18 @@
 					if (pcm) {
 						type = "A_LPCM";
 					}
-<<<<<<< HEAD
-					if (dtsRemux) {
-=======
 					if (encodedAudioPassthrough || this instanceof TsMuxeRAudio) {
 						type = "A_LPCM";
 					}
 					if (dtsRemux || this instanceof TsMuxeRAudio) {
->>>>>>> e269f400
 						type = "A_LPCM";
 						if (params.mediaRenderer.isMuxDTSToMpeg()) {
 							type = "A_DTS";
 						}
 					}
 				}
-<<<<<<< HEAD
 				if (lang.getAudioProperties().getAudioDelay() != 0 && params.timeseek == 0) {
 					timeshift = "timeshift=" + lang.getAudioProperties().getAudioDelay() + "ms, ";
-=======
-				if (params.aid != null && params.aid.getAudioProperties().getAudioDelay() != 0 && params.timeseek == 0) {
-					timeshift = "timeshift=" + params.aid.getAudioProperties().getAudioDelay() + "ms, ";
 				}
 				pw.println(type + ", \"" + ffAudioPipe[0].getOutputPipe() + "\", " + timeshift + "track=2");
 			} else if (ffAudioPipe != null) {
@@ -749,9 +736,7 @@
 						timeshift = "timeshift=" + lang.getAudioProperties().getAudioDelay() + "ms, ";
 					}
 					pw.println(type + ", \"" + ffAudioPipe[i].getOutputPipe() + "\", " + timeshift + "track=" + (2 + i));
->>>>>>> e269f400
 				}
-				pw.println(type + ", \"" + ffAudioPipe[i].getOutputPipe() + "\", " + timeshift + "track=" + (2 + i));
 			}
 		}
 		pw.close();
