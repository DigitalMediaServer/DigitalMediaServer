--- conflicted
+++ resolved
@@ -183,12 +183,8 @@
 
 		params.input_pipes[0] = pipe;
 
-<<<<<<< HEAD
-		// build the command line
+		// Build the command line
 		List<String> cmdList = new ArrayList<String>();
-=======
-		// Build the command line
-		List<String> cmdList = new ArrayList<>();
 		if (!dlna.isURLResolved()) {
 			URLResult r1 = ExternalFactory.resolveURL(fileName);
 			if (r1 != null) {
@@ -210,7 +206,6 @@
 				}
 			}
 		}
->>>>>>> b0d3daba
 
 		cmdList.add(executable().replace("/", "\\\\"));
 
