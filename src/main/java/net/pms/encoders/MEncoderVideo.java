--- conflicted
+++ resolved
@@ -437,16 +437,6 @@
 		});
 		builder.add(fc, FormLayoutUtil.flip(cc.xyw(3, 23, 5), colSpec, orientation));
 
-<<<<<<< HEAD
-		assdefaultstyle = new JCheckBox(Messages.getString("MEncoderVideo.36"), configuration.isMencoderAssDefaultStyle());
-		assdefaultstyle.setContentAreaFilled(false);
-		assdefaultstyle.addItemListener((ItemEvent e) -> {
-			configuration.setMencoderAssDefaultStyle(e.getStateChange() == ItemEvent.SELECTED);
-		});
-		builder.add(assdefaultstyle, FormLayoutUtil.flip(cc.xyw(8, 23, 4), colSpec, orientation));
-
-=======
->>>>>>> b1f3a020
 		builder.addLabel(Messages.getString("MEncoderVideo.92"), FormLayoutUtil.flip(cc.xy(1, 29), colSpec, orientation));
 		subq = new JTextField(configuration.getMencoderVobsubSubtitleQuality());
 		subq.addKeyListener(new KeyAdapter() {
@@ -457,7 +447,6 @@
 		});
 		builder.add(subq, FormLayoutUtil.flip(cc.xyw(3, 29, 1), colSpec, orientation));
 
-<<<<<<< HEAD
 		configuration.addConfigurationListener((ConfigurationEvent event) -> {
 			if (event.getPropertyName() == null) {
 				return;
@@ -465,7 +454,6 @@
 			if ((!event.isBeforeUpdate()) && event.getPropertyName().equals(PmsConfiguration.KEY_DISABLE_SUBTITLES)) {
 				boolean enabled = !configuration.isDisableSubtitles();
 				ass.setEnabled(enabled);
-				assdefaultstyle.setEnabled(enabled);
 				fc.setEnabled(enabled);
 				mencoder_noass_scale.setEnabled(enabled);
 				mencoder_noass_outline.setEnabled(enabled);
@@ -477,29 +465,6 @@
 
 				if (enabled) {
 					ass.getItemListeners()[0].itemStateChanged(null);
-=======
-		configuration.addConfigurationListener(new ConfigurationListener() {
-			@Override
-			public void configurationChanged(ConfigurationEvent event) {
-				if (event.getPropertyName() == null) {
-					return;
-				}
-				if ((!event.isBeforeUpdate()) && event.getPropertyName().equals(PmsConfiguration.KEY_DISABLE_SUBTITLES)) {
-					boolean enabled = !configuration.isDisableSubtitles();
-					ass.setEnabled(enabled);
-					fc.setEnabled(enabled);
-					mencoder_noass_scale.setEnabled(enabled);
-					mencoder_noass_outline.setEnabled(enabled);
-					mencoder_noass_blur.setEnabled(enabled);
-					mencoder_noass_subpos.setEnabled(enabled);
-					ocw.setEnabled(enabled);
-					och.setEnabled(enabled);
-					subq.setEnabled(enabled);
-
-					if (enabled) {
-						ass.getItemListeners()[0].itemStateChanged(null);
-					}
->>>>>>> b1f3a020
 				}
 			}
 		});
