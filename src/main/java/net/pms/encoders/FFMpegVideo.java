--- conflicted
+++ resolved
@@ -390,11 +390,14 @@
 			}
 
 			// Output video codec
-<<<<<<< HEAD
-			if (renderer.isTranscodeToH264()) {
+			if (renderer.isTranscodeToH264() || renderer.isTranscodeToH265()) {
 				if (!customFFmpegOptions.contains("-c:v")) {
 					transcodeOptions.add("-c:v");
-					transcodeOptions.add("libx264");
+					if (renderer.isTranscodeToH264()) {
+						transcodeOptions.add("libx264");
+					} else {
+						transcodeOptions.add("libx265");
+					}
 				}
 				if (!customFFmpegOptions.contains("-preset")) {
 					transcodeOptions.add("-preset");
@@ -404,19 +407,6 @@
 					transcodeOptions.add("-level");
 					transcodeOptions.add("31");
 				}
-=======
-			if (renderer.isTranscodeToH264() || renderer.isTranscodeToH265()) {
-				transcodeOptions.add("-c:v");
-				if (renderer.isTranscodeToH264()) {
-					transcodeOptions.add("libx264");
-				} else {
-					transcodeOptions.add("libx265");
-				}
-				transcodeOptions.add("-preset");
-				transcodeOptions.add("ultrafast");
-				transcodeOptions.add("-level");
-				transcodeOptions.add("31");
->>>>>>> d5b02b9d
 				transcodeOptions.add("-pix_fmt");
 				transcodeOptions.add("yuv420p");
 			} else if (!dtsRemux) {
