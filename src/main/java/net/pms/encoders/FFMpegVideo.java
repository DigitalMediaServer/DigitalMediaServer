--- conflicted
+++ resolved
@@ -129,15 +129,9 @@
 	 * @throws java.io.IOException
 	 */
 	public List<String> getVideoFilterOptions(DLNAResource dlna, DLNAMediaInfo media, OutputParams params) throws IOException {
-<<<<<<< HEAD
 		List<String> videoFilterOptions = new ArrayList<String>();
 		ArrayList<String> filterChain = new ArrayList<String>();
 		ArrayList<String> scalePadFilterChain = new ArrayList<String>();
-=======
-		List<String> videoFilterOptions = new ArrayList<>();
-		ArrayList<String> filterChain = new ArrayList<>();
-		ArrayList<String> scalePadFilterChain = new ArrayList<>();
->>>>>>> 747d62bf
 		final RendererConfiguration renderer = params.mediaRenderer;
 
 		boolean isMediaValid = media != null && media.isMediaparsed() && media.getHeight() != 0;
@@ -221,21 +215,6 @@
 					int subtitlesWidth = scaleWidth; 
 					int subtitlesHeight = scaleHeight;
 					if (params.sid.isExternal() && params.sid.getType() != SubtitleType.ASS || configuration.isFFmpegFontConfig()) {
-<<<<<<< HEAD
-						// Let ASS/SSA subtitles specify their own resolution
-						if (params.sid.getType() == SubtitleType.ASS) {
-							setSubtitlesResolution(originalSubsFilename, subtitlesWidth, subtitlesHeight);
-						}
-						subsFilter.append(":").append(subtitlesWidth).append("x").append(subtitlesHeight);
-
-						// Set the input subtitles character encoding if not UTF-8
-						if (!params.sid.isExternalFileUtf8()) {
-							String encoding = isNotBlank(configuration.getSubtitlesCodepage()) ?
-									configuration.getSubtitlesCodepage() : params.sid.getExternalFileCharacterSet() != null ?
-									params.sid.getExternalFileCharacterSet() : null;
-							if (encoding != null) {
-								subsFilter.append(":").append(encoding);
-=======
 						if (subtitlesWidth > 0 && subtitlesHeight > 0) {
 							// Let ASS/SSA subtitles specify their own resolution
 							if (params.sid.getType() == SubtitleType.ASS) {
@@ -251,7 +230,6 @@
 								if (encoding != null) {
 									subsFilter.append(":").append(encoding);
 								}
->>>>>>> 747d62bf
 							}
 						}
 					} else if (params.sid.isEmbedded()) {
@@ -785,91 +763,6 @@
 			cmdList.add(filename);
 		}
 
-		/**
-		 * Defer to MEncoder for subtitles if:
-		 * - The setting is enabled
-		 * - There are subtitles to transcode
-		 * - The file is not being played via the transcode folder
-		 */
-		if (
-			configuration.isFFmpegDeferToMEncoderForSubtitles() &&
-			params.sid != null &&
-			!(
-				!configuration.getHideTranscodeEnabled() &&
-				dlna.isNoName() &&
-				(dlna.getParent() instanceof FileTranscodeVirtualFolder)
-			)
-		) {
-			LOGGER.trace("Switching from FFmpeg to MEncoder to transcode subtitles.");
-			MEncoderVideo mv = new MEncoderVideo();
-
-			return mv.launchTranscode(dlna, media, params);
-		}
-
-		// Decide whether to defer to tsMuxeR or continue to use FFmpeg
-		boolean deferToTsmuxer = true;
-		String prependTraceReason = "Not muxing the video stream with tsMuxeR via FFmpeg because ";
-		if (!configuration.isFFmpegMuxWithTsMuxerWhenCompatible()) {
-			deferToTsmuxer = false;
-			LOGGER.trace(prependTraceReason + "the user setting is disabled");
-		}
-		if (deferToTsmuxer == true && !configuration.getHideTranscodeEnabled() && dlna.isNoName() && (dlna.getParent() instanceof FileTranscodeVirtualFolder)) {
-			deferToTsmuxer = false;
-			LOGGER.trace(prependTraceReason + "the file is being played via a FFmpeg entry in the transcode folder.");
-		}
-		if (deferToTsmuxer == true && !params.mediaRenderer.isMuxH264MpegTS()) {
-			deferToTsmuxer = false;
-			LOGGER.trace(prependTraceReason + "the renderer does not support H.264 inside MPEG-TS.");
-		}
-		if (deferToTsmuxer == true && params.sid != null) {
-			deferToTsmuxer = false;
-			LOGGER.trace(prependTraceReason + "we need to burn subtitles.");
-		}
-		if (deferToTsmuxer == true && avisynth()) {
-			deferToTsmuxer = false;
-			LOGGER.trace(prependTraceReason + "we are using AviSynth.");
-		}
-		if (deferToTsmuxer == true && params.mediaRenderer.isH264Level41Limited() && !media.isVideoWithinH264LevelLimits(newInput, params.mediaRenderer)) {
-			deferToTsmuxer = false;
-			LOGGER.trace(prependTraceReason + "the video stream is not within H.264 level limits for this renderer.");
-		}
-		if (deferToTsmuxer == true && !media.isMuxable(params.mediaRenderer)) {
-			deferToTsmuxer = false;
-			LOGGER.trace(prependTraceReason + "the video stream is not muxable to this renderer");
-		}
-		if (deferToTsmuxer == true && !aspectRatiosMatch) {
-			deferToTsmuxer = false;
-			LOGGER.trace(prependTraceReason + "we need to transcode to apply the correct aspect ratio.");
-		}
-		if (deferToTsmuxer == true && !params.mediaRenderer.isPS3() && filename.contains("WEB-DL")) {
-			deferToTsmuxer = false;
-			LOGGER.trace(prependTraceReason + "the version of tsMuxeR supported by this renderer does not support WEB-DL files.");
-		}
-		if (deferToTsmuxer == true && "bt.601".equals(media.getMatrixCoefficients())) {
-			deferToTsmuxer = false;
-			LOGGER.trace(prependTraceReason + "the colorspace probably isn't supported by the renderer.");
-		}
-		if (deferToTsmuxer == true && params.mediaRenderer.isKeepAspectRatio() && !"16:9".equals(media.getAspectRatioContainer())) {
-			deferToTsmuxer = false;
-			LOGGER.trace(prependTraceReason + "the renderer needs us to add borders so it displays the correct aspect ratio of " + media.getAspectRatioContainer() + ".");
-		}
-		if (deferToTsmuxer) {
-			TsMuxeRVideo tv = new TsMuxeRVideo();
-			params.forceFps = media.getValidFps(false);
-
-			if (media.getCodecV() != null) {
-				if (media.isH264()) {
-					params.forceType = "V_MPEG4/ISO/AVC";
-				} else if (media.getCodecV().startsWith("mpeg2")) {
-					params.forceType = "V_MPEG-2";
-				} else if (media.getCodecV().equals("vc1")) {
-					params.forceType = "V_MS/VFW/WVC1";
-				}
-			}
-
-			return tv.launchTranscode(dlna, media, params);
-		}
-
 		// Apply any video filters and associated options. These should go
 		// after video input is specified and before output streams are mapped.
 		cmdList.addAll(getVideoFilterOptions(dlna, media, params));
@@ -1497,15 +1390,11 @@
 		File outputSubs = tempSubs;
 		StringBuilder outputString = new StringBuilder();
 		File temp = new File(configuration.getTempFolder(), tempSubs.getName() + ".tmp");
-<<<<<<< HEAD
 
 		File sourceFile = new File(tempSubs.toString());
 		File destinationFile = new File(temp.toString());
 		FileUtils.copyFile(sourceFile, destinationFile);
 
-=======
-		FileUtils.copyFile(tempSubs, temp);
->>>>>>> 747d62bf
 		BufferedReader input = FileUtil.bufferedReaderWithCorrectCharset(temp);
 		BufferedWriter output = new BufferedWriter(new OutputStreamWriter(new FileOutputStream(outputSubs), CHARSET_UTF_8));
 		try {
@@ -1547,7 +1436,6 @@
 					String[] params = line.split(",");
 
 					for (i = 0; i < format.length; i++) {
-<<<<<<< HEAD
 						if (format[i].contains("Fontname")) {
 							if (!configuration.getFont().isEmpty()) {
 								params[i] = configuration.getFont();
@@ -1563,21 +1451,6 @@
 							}
 							continue;
 						}
-=======
-						switch (format[i].trim()) {
-							case "Fontname":
-								if (!configuration.getFont().isEmpty()) {
-									params[i] = configuration.getFont();
-								}
->>>>>>> 747d62bf
-
-								break;
-							case "Fontsize":
-								if (!playResIsSet) {
-									params[i] = Integer.toString((int) ((Integer.parseInt(params[i]) * media.getHeight() / (double) 288 * Double.parseDouble(configuration.getAssScale()))));
-								} else {
-									params[i] = Integer.toString((int) (Integer.parseInt(params[i]) * Double.parseDouble(configuration.getAssScale())));
-								}
 
 								break;
 							case "PrimaryColour":
