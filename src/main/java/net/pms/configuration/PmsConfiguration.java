--- conflicted
+++ resolved
@@ -2391,11 +2391,10 @@
 	public void setTranscodeFolderName(String name) {
 		configuration.setProperty(KEY_TRANSCODE_FOLDER_NAME, name);
 	}
-<<<<<<< HEAD
-	
+
 	public boolean getLastPlayed() {
 		return getBoolean(KEY_LAST_PLAYED, false);
-=======
+	}
 
 	/**
 	 * Finds out whether the program has admin rights.
@@ -2429,6 +2428,5 @@
 			}
 		}
 		return true;
->>>>>>> 9cd5ec7a
 	}
 }