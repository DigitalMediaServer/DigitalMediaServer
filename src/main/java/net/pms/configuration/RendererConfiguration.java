--- conflicted
+++ resolved
@@ -2,10 +2,7 @@
 
 import com.sun.jna.Platform;
 import java.io.File;
-<<<<<<< HEAD
-=======
 import java.io.IOException;
->>>>>>> 41a6a222
 import java.io.Reader;
 import java.net.InetAddress;
 import java.util.List;
@@ -16,10 +13,7 @@
 import java.util.HashMap;
 import java.util.Map;
 import java.util.StringTokenizer;
-<<<<<<< HEAD
-=======
 import java.util.regex.Matcher;
->>>>>>> 41a6a222
 import java.util.concurrent.Future;
 import java.util.regex.Pattern;
 import java.awt.event.ActionListener;
@@ -377,20 +371,11 @@
 		// FIXME: handle multiple clients with same ip properly, now newer overwrites older
 
 		addressAssociation.put(sa, this);
-<<<<<<< HEAD
-		if (sa.isLoopbackAddress() || sa.isAnyLocalAddress()) {
-			return;
-		}
-		if (pmsConfiguration.isAutomaticMaximumBitrate() || pmsConfiguration.isSpeedDbg()) {
-			SpeedStats.getInstance().getSpeedInMBits(sa, getRendererName());
-		}
-=======
 		if ((pmsConfiguration.isAutomaticMaximumBitrate() || pmsConfiguration.isSpeedDbg()) &&
 				!(sa.isLoopbackAddress() || sa.isAnyLocalAddress())) {
 			SpeedStats.getInstance().getSpeedInMBits(sa, getRendererName());
 		}
 		return true;
->>>>>>> 41a6a222
 	}
 
 	public static void calculateAllSpeeds() {
