--- conflicted
+++ resolved
@@ -39,14 +39,10 @@
 import org.apache.commons.configuration.ConfigurationException;
 import org.apache.commons.configuration.PropertiesConfiguration;
 import org.apache.commons.lang.WordUtils;
-<<<<<<< HEAD
 import org.apache.commons.lang.StringUtils;
 import org.apache.commons.io.FileUtils;
 import org.apache.commons.io.Charsets;
-=======
-import org.apache.commons.lang3.StringUtils;
 import static org.apache.commons.lang3.StringUtils.isBlank;
->>>>>>> 20a5fd1b
 import org.slf4j.Logger;
 import org.slf4j.LoggerFactory;
 
@@ -2104,28 +2100,27 @@
 		}
 	};
 
-<<<<<<< HEAD
+	private int[] getVideoBitrateConfig(String bitrate) {
+		int bitrates[] = new int[2];
+
+		if (bitrate.contains("(") && bitrate.contains(")")) {
+			bitrates[1] = Integer.parseInt(bitrate.substring(bitrate.indexOf('(') + 1, bitrate.indexOf(')')));
+		}
+
+		if (bitrate.contains("(")) {
+			bitrate = bitrate.substring(0, bitrate.indexOf('(')).trim();
+		}
+
+		if (isBlank(bitrate)) {
+			bitrate = "0";
+		}
+
+		bitrates[0] = (int) Double.parseDouble(bitrate);
+
+		return bitrates;
+	}
+
 	public int getMaxVolume() {
 		return getInt(MAX_VOLUME, 100);
-=======
-	private int[] getVideoBitrateConfig(String bitrate) {
-		int bitrates[] = new int[2];
-
-		if (bitrate.contains("(") && bitrate.contains(")")) {
-			bitrates[1] = Integer.parseInt(bitrate.substring(bitrate.indexOf('(') + 1, bitrate.indexOf(')')));
-		}
-
-		if (bitrate.contains("(")) {
-			bitrate = bitrate.substring(0, bitrate.indexOf('(')).trim();
-		}
-
-		if (isBlank(bitrate)) {
-			bitrate = "0";
-		}
-
-		bitrates[0] = (int) Double.parseDouble(bitrate);
-
-		return bitrates;
->>>>>>> 20a5fd1b
 	}
 }