--- conflicted
+++ resolved
@@ -72,11 +72,7 @@
 				parse_list(res, in, true);
 			}
 		} catch (Exception e) {
-<<<<<<< HEAD
-			LOGGER.debug("download plugin list error "+e);
-=======
 			LOGGER.debug("Error while downloading the list of plugins: " + e);
->>>>>>> 7c7a2a90
 		}
 		return res;
 	}
