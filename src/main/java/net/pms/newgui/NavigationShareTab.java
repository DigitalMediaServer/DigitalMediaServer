/*
 * PS3 Media Server, for streaming any medias to your PS3.
 * Copyright (C) 2008  A.Brochard
 *
 * This program is free software; you can redistribute it and/or
 * modify it under the terms of the GNU General Public License
 * as published by the Free Software Foundation; version 2
 * of the License only.
 *
 * This program is distributed in the hope that it will be useful,
 * but WITHOUT ANY WARRANTY; without even the implied warranty of
 * MERCHANTABILITY or FITNESS FOR A PARTICULAR PURPOSE.  See the
 * GNU General Public License for more details.
 *
 * You should have received a copy of the GNU General Public License
 * along with this program; if not, write to the Free Software
 * Foundation, Inc., 51 Franklin Street, Fifth Floor, Boston, MA  02110-1301, USA.
 */
package net.pms.newgui;

import com.jgoodies.forms.builder.PanelBuilder;
import com.jgoodies.forms.factories.Borders;
import com.jgoodies.forms.layout.CellConstraints;
import com.jgoodies.forms.layout.FormLayout;
import com.sun.jna.Platform;
import java.awt.Component;
import java.awt.ComponentOrientation;
import java.awt.Dimension;
import java.awt.Font;
import java.awt.FontMetrics;
import java.awt.event.*;
import java.io.File;
import java.util.Vector;
import javax.swing.*;
import javax.swing.table.DefaultTableCellRenderer;
import javax.swing.table.DefaultTableModel;
import javax.swing.table.TableColumn;
import net.pms.Messages;
import net.pms.PMS;
import net.pms.configuration.PmsConfiguration;
import net.pms.dlna.DLNAMediaDatabase;
import net.pms.newgui.components.CustomJButton;
import net.pms.util.CoverSupplier;
import net.pms.util.FormLayoutUtil;
import net.pms.util.FullyPlayedAction;
import net.pms.util.KeyedComboBoxModel;
import net.pms.util.UMSUtils;
import org.slf4j.Logger;
import org.slf4j.LoggerFactory;

public class NavigationShareTab {
	private static final Logger LOGGER = LoggerFactory.getLogger(NavigationShareTab.class);
	public static final String ALL_DRIVES = Messages.getString("FoldTab.0");

	private JTable FList;
	private SharedFoldersTableModel folderTableModel;
	private JCheckBox hidevideosettings;
	private JCheckBox hidetranscode;
	private JCheckBox hidemedialibraryfolder;
	private JCheckBox hideextensions;
	private JCheckBox hideemptyfolders;
	private JCheckBox hideengines;
	private CustomJButton but5;
	private JTextField seekpos;
	private JCheckBox thumbgenCheckBox;
	private JCheckBox mplayer_thumb;
	private JCheckBox dvdiso_thumb;
	private JCheckBox image_thumb;
	private JCheckBox cacheenable;
	private JCheckBox archive;
	private JComboBox<String> sortmethod;
	private JComboBox<String> audiothumbnail;
	private JTextField defaultThumbFolder;
	private JCheckBox iphoto;
	private JCheckBox aperture;
	public static JCheckBox itunes;
	private CustomJButton select;
	private CustomJButton cachereset;
	private JCheckBox ignorethewordthe;
	private JTextField atzLimit;
	private JCheckBox liveSubtitles;
	private JCheckBox prettifyfilenames;
	private JCheckBox episodeTitles;
	private JCheckBox newmediafolder;
	private JCheckBox recentlyplayedfolder;
	private JCheckBox resume;
	private JComboBox fullyPlayedAction;
	private JTextField fullyPlayedOutputDirectory;
	private CustomJButton selectFullyPlayedOutputDirectory;

	public SharedFoldersTableModel getDf() {
		return folderTableModel;
	}

	private final PmsConfiguration configuration;
	private LooksFrame looksFrame;

	NavigationShareTab(PmsConfiguration configuration, LooksFrame looksFrame) {
		this.configuration = configuration;
		this.looksFrame = looksFrame;
	}

	private void updateModel() {
		if (folderTableModel.getRowCount() == 1 && folderTableModel.getValueAt(0, 0).equals(ALL_DRIVES)) {
			configuration.setFolders("");
		} else {
			StringBuilder folders = new StringBuilder();
			StringBuilder foldersMonitored = new StringBuilder();

			int i2 = 0;
			for (int i = 0; i < folderTableModel.getRowCount(); i++) {
				if (i > 0) {
					folders.append(",");
				}

				String directory = (String) folderTableModel.getValueAt(i, 0);
				boolean monitored = (boolean) folderTableModel.getValueAt(i, 1);

				// escape embedded commas. note: backslashing isn't safe as it conflicts with
				// Windows path separators:
				// http://ps3mediaserver.org/forum/viewtopic.php?f=14&t=8883&start=250#p43520
				folders.append(directory.replace(",", "&comma;"));
				if (monitored) {
					if (i2 > 0) {
						foldersMonitored.append(",");
					}
					i2++;

					foldersMonitored.append(directory.replace(",", "&comma;"));
				}
			}

			configuration.setFolders(folders.toString());
			configuration.setFoldersMonitored(foldersMonitored.toString());
		}
	}

	private static final String PANEL_COL_SPEC = "left:pref,          50dlu,                pref, 150dlu,                       pref, 25dlu,               pref, 9dlu, pref, default:grow, pref, 25dlu";
	private static final String PANEL_ROW_SPEC =
		//                                //////////////////////////////////////////////////////////////////////////////////////////////////////////////////////////////////////////
		"p,"                              // Thumbnails
		+ "3dlu,"                         //
		+ "p,"                            //                      Generate thumbnails         Thumbnail seeking position:         [seeking position]               Image thumbnails
		+ "3dlu,"                         //
		+ "p,"                            //
		+ "3dlu,"                         //
		+ "p,"                            //
		+ "9dlu,"                         //
		+ "p,"                            // File sorting
		+ "3dlu,"                         //
		+ "p,"                            //
		+ "3dlu,"                         //
		+ "p,"                            //
		+ "9dlu,"                         //
		+ "p,"                            // Virtual folders
		+ "3dlu,"                         //
		+ "p,"                            //
		+ "3dlu,"                         //
		+ "p,"                            //
		+ "3dlu,"                         //
		+ "p,"                            //
		+ "3dlu,"                         //
		+ "p,"                            //
		+ "3dlu,"                         //
		+ "p,"                            //
		+ "3dlu,"                         //
		+ "p,"                            //
		+ "3dlu,"                         //
		+ "p,"                            //
		+ "9dlu,"                         //
		+ "fill:default:grow";            // Shared folders
	private static final String SHARED_FOLDER_COL_SPEC = "left:pref, left:pref, pref, pref, pref, pref, 0:grow";
	private static final String SHARED_FOLDER_ROW_SPEC = "p, 3dlu, p, 3dlu, fill:default:grow";

	public JComponent build() {
		// Apply the orientation for the locale
		ComponentOrientation orientation = ComponentOrientation.getOrientation(PMS.getLocale());
		String colSpec = FormLayoutUtil.getColSpec(PANEL_COL_SPEC, orientation);

		// Set basic layout
		FormLayout layout = new FormLayout(colSpec, PANEL_ROW_SPEC);
		PanelBuilder builder = new PanelBuilder(layout);
		builder.border(Borders.DLU4);
		builder.opaque(true);

		CellConstraints cc = new CellConstraints();

		// Init all gui components
		initSimpleComponents(cc);
		PanelBuilder builderSharedFolder = initSharedFoldersGuiComponents(cc);

		// Build gui with initialized components
		if (!configuration.isHideAdvancedOptions()) {
			JComponent cmp = builder.addSeparator(Messages.getString("FoldTab.13"), FormLayoutUtil.flip(cc.xyw(1, 1, 12), colSpec, orientation));
			cmp = (JComponent) cmp.getComponent(0);
			cmp.setFont(cmp.getFont().deriveFont(Font.BOLD));

			builder.add(GuiUtil.getPreferredSizeComponent(thumbgenCheckBox),        FormLayoutUtil.flip(cc.xyw(1, 3, 3), colSpec, orientation));
			builder.addLabel(Messages.getString("NetworkTab.16"),                   FormLayoutUtil.flip(cc.xyw(4, 3, 2), colSpec, orientation));
			builder.add(seekpos,                                                    FormLayoutUtil.flip(cc.xy(6, 3), colSpec, orientation));
			builder.add(GuiUtil.getPreferredSizeComponent(image_thumb),             FormLayoutUtil.flip(cc.xyw(9, 3, 4), colSpec, orientation));

			builder.addLabel(Messages.getString("FoldTab.26"),                      FormLayoutUtil.flip(cc.xyw(1, 5, 3), colSpec, orientation));
			builder.add(audiothumbnail,                                             FormLayoutUtil.flip(cc.xyw(4, 5, 3), colSpec, orientation));
			builder.add(GuiUtil.getPreferredSizeComponent(mplayer_thumb),           FormLayoutUtil.flip(cc.xyw(9, 5, 4), colSpec, orientation));

			builder.addLabel(Messages.getString("FoldTab.27"),                      FormLayoutUtil.flip(cc.xy(1, 7), colSpec, orientation));
			builder.add(defaultThumbFolder,                                         FormLayoutUtil.flip(cc.xyw(4, 7, 2), colSpec, orientation));
			builder.add(select,                                                     FormLayoutUtil.flip(cc.xy(6, 7), colSpec, orientation));
			builder.add(GuiUtil.getPreferredSizeComponent(dvdiso_thumb),            FormLayoutUtil.flip(cc.xyw(9, 7, 4), colSpec, orientation));

			cmp = builder.addSeparator(Messages.getString("NetworkTab.59"),         FormLayoutUtil.flip(cc.xyw(1, 9, 12), colSpec, orientation));
			cmp = (JComponent) cmp.getComponent(0);
			cmp.setFont(cmp.getFont().deriveFont(Font.BOLD));

			builder.addLabel(Messages.getString("FoldTab.18"),                      FormLayoutUtil.flip(cc.xyw(1, 11, 3), colSpec, orientation));
			builder.add(sortmethod,                                                 FormLayoutUtil.flip(cc.xyw(4, 11, 3), colSpec, orientation));
			builder.add(GuiUtil.getPreferredSizeComponent(ignorethewordthe),        FormLayoutUtil.flip(cc.xyw(9, 11, 4), colSpec, orientation));

			builder.add(GuiUtil.getPreferredSizeComponent(prettifyfilenames),       FormLayoutUtil.flip(cc.xyw(1, 13, 5), colSpec, orientation));
			builder.add(GuiUtil.getPreferredSizeComponent(episodeTitles),           FormLayoutUtil.flip(cc.xyw(9, 13, 4), colSpec, orientation));

			cmp = builder.addSeparator(Messages.getString("NetworkTab.60"),         FormLayoutUtil.flip(cc.xyw(1, 15, 12), colSpec, orientation));
			cmp = (JComponent) cmp.getComponent(0);
			cmp.setFont(cmp.getFont().deriveFont(Font.BOLD));

			builder.add(GuiUtil.getPreferredSizeComponent(hideextensions),          FormLayoutUtil.flip(cc.xyw(1, 17, 3), colSpec, orientation));
			builder.add(GuiUtil.getPreferredSizeComponent(hideengines),             FormLayoutUtil.flip(cc.xyw(4, 17, 3), colSpec, orientation));
			builder.add(GuiUtil.getPreferredSizeComponent(hideemptyfolders),        FormLayoutUtil.flip(cc.xyw(9, 17, 4), colSpec, orientation));

			builder.add(GuiUtil.getPreferredSizeComponent(itunes),                  FormLayoutUtil.flip(cc.xy(1, 19), colSpec, orientation));
			builder.add(GuiUtil.getPreferredSizeComponent(iphoto),                  FormLayoutUtil.flip(cc.xyw(4, 19, 3), colSpec, orientation));
			builder.add(GuiUtil.getPreferredSizeComponent(aperture),                FormLayoutUtil.flip(cc.xyw(9, 19, 4), colSpec, orientation));

			builder.add(GuiUtil.getPreferredSizeComponent(cacheenable),             FormLayoutUtil.flip(cc.xy(1, 21), colSpec, orientation));
			builder.add(cachereset,                                                 FormLayoutUtil.flip(cc.xyw(4, 21, 3), colSpec, orientation));
			builder.add(GuiUtil.getPreferredSizeComponent(hidemedialibraryfolder),  FormLayoutUtil.flip(cc.xyw(9, 21, 4), colSpec, orientation));

			builder.add(GuiUtil.getPreferredSizeComponent(archive),                 FormLayoutUtil.flip(cc.xyw(1, 23, 3), colSpec, orientation));
			builder.add(GuiUtil.getPreferredSizeComponent(hidevideosettings),       FormLayoutUtil.flip(cc.xyw(4, 23, 3), colSpec, orientation));
			builder.add(GuiUtil.getPreferredSizeComponent(hidetranscode),           FormLayoutUtil.flip(cc.xyw(9, 23, 4), colSpec, orientation));

			builder.add(GuiUtil.getPreferredSizeComponent(liveSubtitles),           FormLayoutUtil.flip(cc.xyw(1, 25, 3), colSpec, orientation));
			builder.addLabel(Messages.getString("FoldTab.37"),                      FormLayoutUtil.flip(cc.xyw(4, 25, 2), colSpec, orientation));
			builder.add(atzLimit,                                                   FormLayoutUtil.flip(cc.xy(6, 25), colSpec, orientation));
			builder.add(GuiUtil.getPreferredSizeComponent(newmediafolder),          FormLayoutUtil.flip(cc.xyw(9, 25, 4), colSpec, orientation));

			builder.add(GuiUtil.getPreferredSizeComponent(resume),                  FormLayoutUtil.flip(cc.xy(1, 27), colSpec, orientation));
			builder.add(GuiUtil.getPreferredSizeComponent(recentlyplayedfolder),    FormLayoutUtil.flip(cc.xyw(4, 27, 3), colSpec, orientation));

			builder.addLabel(Messages.getString("FoldTab.72"),                      FormLayoutUtil.flip(cc.xy (1,  29   ), colSpec, orientation));
			builder.add(fullyPlayedAction,                                         FormLayoutUtil.flip(cc.xyw(4,  29, 3), colSpec, orientation));
			builder.add(fullyPlayedOutputDirectory,                                FormLayoutUtil.flip(cc.xyw(9,  29, 2), colSpec, orientation));
			builder.add(selectFullyPlayedOutputDirectory,                          FormLayoutUtil.flip(cc.xyw(11, 29, 2), colSpec, orientation));

			builder.add(builderSharedFolder.getPanel(),                             FormLayoutUtil.flip(cc.xyw(1, 31, 12), colSpec, orientation));
		} else {
			builder.add(builderSharedFolder.getPanel(), FormLayoutUtil.flip(cc.xyw(1, 1, 12), colSpec, orientation));
		}

		builder.add(builderSharedFolder.getPanel(), FormLayoutUtil.flip(cc.xyw(1, 31, 12), colSpec, orientation));

		JPanel panel = builder.getPanel();

		// Apply the orientation to the panel and all components in it
		panel.applyComponentOrientation(orientation);

		JScrollPane scrollPane = new JScrollPane(
			panel,
			JScrollPane.VERTICAL_SCROLLBAR_AS_NEEDED,
			JScrollPane.HORIZONTAL_SCROLLBAR_AS_NEEDED
		);

		scrollPane.setBorder(BorderFactory.createEmptyBorder());
		return scrollPane;
	}

	private void initSimpleComponents(CellConstraints cc) {
		// Thumbnail seeking position
		seekpos = new JTextField("" + configuration.getThumbnailSeekPos());
		seekpos.addKeyListener(new KeyAdapter() {
			@Override
			public void keyReleased(KeyEvent e) {
				try {
					int ab = Integer.parseInt(seekpos.getText());
					configuration.setThumbnailSeekPos(ab);
					if (configuration.getUseCache()) {
						PMS.get().getDatabase().init(true);
					}
				} catch (NumberFormatException nfe) {
					LOGGER.debug("Could not parse thumbnail seek position from \"" + seekpos.getText() + "\"");
				}

			}
		});
		if (configuration.isThumbnailGenerationEnabled()) {
			seekpos.setEnabled(true);
		} else {
			seekpos.setEnabled(false);
		}

		// Generate thumbnails
		thumbgenCheckBox = new JCheckBox(Messages.getString("NetworkTab.2"), configuration.isThumbnailGenerationEnabled());
		thumbgenCheckBox.setContentAreaFilled(false);
		thumbgenCheckBox.addItemListener((ItemEvent e) -> {
			configuration.setThumbnailGenerationEnabled((e.getStateChange() == ItemEvent.SELECTED));
			seekpos.setEnabled(configuration.isThumbnailGenerationEnabled());
			mplayer_thumb.setEnabled(configuration.isThumbnailGenerationEnabled());
		});

		// Use MPlayer for video thumbnails
		mplayer_thumb = new JCheckBox(Messages.getString("FoldTab.14"), configuration.isUseMplayerForVideoThumbs());
		mplayer_thumb.setToolTipText(Messages.getString("FoldTab.61"));
		mplayer_thumb.setContentAreaFilled(false);
		mplayer_thumb.addItemListener((ItemEvent e) -> {
			configuration.setUseMplayerForVideoThumbs((e.getStateChange() == ItemEvent.SELECTED));
		});
		if (configuration.isThumbnailGenerationEnabled()) {
			mplayer_thumb.setEnabled(true);
		} else {
			mplayer_thumb.setEnabled(false);
		}

		// DVD ISO thumbnails
		dvdiso_thumb = new JCheckBox(Messages.getString("FoldTab.19"), configuration.isDvdIsoThumbnails());
		dvdiso_thumb.setContentAreaFilled(false);
		dvdiso_thumb.addItemListener((ItemEvent e) -> {
			configuration.setDvdIsoThumbnails((e.getStateChange() == ItemEvent.SELECTED));
		});

		// Image thumbnails
		image_thumb = new JCheckBox(Messages.getString("FoldTab.21"), configuration.getImageThumbnailsEnabled());
		image_thumb.setContentAreaFilled(false);
		image_thumb.addItemListener((ItemEvent e) -> {
			configuration.setImageThumbnailsEnabled((e.getStateChange() == ItemEvent.SELECTED));
		});

		// Audio thumbnails import
		final KeyedComboBoxModel<CoverSupplier, String> thumbKCBM = new KeyedComboBoxModel<>(
			new CoverSupplier[]{CoverSupplier.NONE, CoverSupplier.COVER_ART_ARCHIVE},
			new String[]{Messages.getString("FoldTab.35"), Messages.getString("FoldTab.73")}
		);
		audiothumbnail = new JComboBox<>(thumbKCBM);
		audiothumbnail.setEditable(false);

		thumbKCBM.setSelectedKey(configuration.getAudioThumbnailMethod());

		audiothumbnail.addItemListener((ItemEvent e) -> {
			if (e.getStateChange() == ItemEvent.SELECTED) {
				configuration.setAudioThumbnailMethod(thumbKCBM.getSelectedKey());
				LOGGER.info("Setting {} {}", Messages.getRootString("FoldTab.26"), thumbKCBM.getSelectedValue());
			}
		});

		// Alternate video cover art folder
		defaultThumbFolder = new JTextField(configuration.getAlternateThumbFolder());
		defaultThumbFolder.addKeyListener(new KeyAdapter() {
			@Override
			public void keyReleased(KeyEvent e) {
				configuration.setAlternateThumbFolder(defaultThumbFolder.getText());
			}
		});

		// Alternate video cover art folder button
		select = new CustomJButton("...");
		select.addActionListener((ActionEvent e) -> {
			JFileChooser chooser;
			try {
				chooser = new JFileChooser();
			} catch (Exception ee) {
				chooser = new JFileChooser(new RestrictedFileSystemView());
			}
			chooser.setFileSelectionMode(JFileChooser.DIRECTORIES_ONLY);
			int returnVal = chooser.showDialog((Component) e.getSource(), Messages.getString("FoldTab.28"));
			if (returnVal == JFileChooser.APPROVE_OPTION) {
				defaultThumbFolder.setText(chooser.getSelectedFile().getAbsolutePath());
				configuration.setAlternateThumbFolder(chooser.getSelectedFile().getAbsolutePath());
			}
		});

		// Hide Server Settings folder
		hidevideosettings = new JCheckBox(Messages.getString("FoldTab.38"), configuration.getHideVideoSettings());
		hidevideosettings.setContentAreaFilled(false);
		hidevideosettings.addItemListener((ItemEvent e) -> {
			configuration.setHideVideoSettings((e.getStateChange() == ItemEvent.SELECTED));
		});

		// Hide #--TRANSCODE--# folder
		hidetranscode = new JCheckBox(Messages.getString("FoldTab.33"), configuration.getHideTranscodeEnabled());
		hidetranscode.setContentAreaFilled(false);
		hidetranscode.addItemListener((ItemEvent e) -> {
			configuration.setHideTranscodeEnabled((e.getStateChange() == ItemEvent.SELECTED));
		});

		// Hide cache folder
		hidemedialibraryfolder = new JCheckBox(Messages.getString("FoldTab.32"), configuration.isHideMediaLibraryFolder());
		hidemedialibraryfolder.setContentAreaFilled(false);
		hidemedialibraryfolder.addItemListener((ItemEvent e) -> {
			configuration.setHideMediaLibraryFolder((e.getStateChange() == ItemEvent.SELECTED));
		});

		// Browse compressed archives
		archive = new JCheckBox(Messages.getString("NetworkTab.1"), configuration.isArchiveBrowsing());
		archive.setContentAreaFilled(false);
		archive.addItemListener((ItemEvent e) -> {
			configuration.setArchiveBrowsing(e.getStateChange() == ItemEvent.SELECTED);
		});

		// Enable the cache
		cacheenable = new JCheckBox(Messages.getString("NetworkTab.17"), configuration.getUseCache());
		cacheenable.setToolTipText(Messages.getString("FoldTab.48"));
		cacheenable.setContentAreaFilled(false);
		cacheenable.addItemListener((ItemEvent e) -> {
			configuration.setUseCache((e.getStateChange() == ItemEvent.SELECTED));
			cachereset.setEnabled(configuration.getUseCache());
			setScanLibraryEnabled(configuration.getUseCache());
		});

		// Reset cache
		cachereset = new CustomJButton(Messages.getString("NetworkTab.18"));
		cachereset.addActionListener((ActionEvent e) -> {
			int option = JOptionPane.showConfirmDialog(
				looksFrame,
				Messages.getString("NetworkTab.13") + Messages.getString("NetworkTab.19"),
				Messages.getString("Dialog.Question"),
				JOptionPane.YES_NO_OPTION);
			if (option == JOptionPane.YES_OPTION) {
				PMS.get().getDatabase().init(true);
			}
		});
		cachereset.setEnabled(configuration.getUseCache());

		// Hide file extensions
		hideextensions = new JCheckBox(Messages.getString("FoldTab.5"), configuration.isHideExtensions());
		hideextensions.setContentAreaFilled(false);
		if (configuration.isPrettifyFilenames()) {
			hideextensions.setEnabled(false);
		}
		hideextensions.addItemListener((ItemEvent e) -> {
			configuration.setHideExtensions((e.getStateChange() == ItemEvent.SELECTED));
		});

		// Hide transcoding engine names
		hideengines = new JCheckBox(Messages.getString("FoldTab.8"), configuration.isHideEngineNames());
		hideengines.setToolTipText(Messages.getString("FoldTab.46"));
		hideengines.setContentAreaFilled(false);
		hideengines.addItemListener((ItemEvent e) -> {
			configuration.setHideEngineNames((e.getStateChange() == ItemEvent.SELECTED));
		});

		// Hide empty folders
		hideemptyfolders = new JCheckBox(Messages.getString("FoldTab.31"), configuration.isHideEmptyFolders());
		hideemptyfolders.setToolTipText(Messages.getString("FoldTab.59"));
		hideemptyfolders.setContentAreaFilled(false);
		hideemptyfolders.addItemListener((ItemEvent e) -> {
			configuration.setHideEmptyFolders((e.getStateChange() == ItemEvent.SELECTED));
		});

		// Show iTunes library
		itunes = new JCheckBox(Messages.getString("FoldTab.30"), configuration.isShowItunesLibrary());
		itunes.setToolTipText(Messages.getString("FoldTab.47"));
		itunes.setContentAreaFilled(false);
		if (!(Platform.isMac() || Platform.isWindows())) {
			itunes.setEnabled(false);
		}
		itunes.addItemListener((ItemEvent e) -> {
			configuration.setShowItunesLibrary((e.getStateChange() == ItemEvent.SELECTED));
		});

		// Show iPhoto library
		iphoto = new JCheckBox(Messages.getString("FoldTab.29"), configuration.isShowIphotoLibrary());
		iphoto.setContentAreaFilled(false);
		if (!Platform.isMac()) {
			iphoto.setEnabled(false);
		}
		iphoto.addItemListener((ItemEvent e) -> {
			configuration.setShowIphotoLibrary((e.getStateChange() == ItemEvent.SELECTED));
		});

		// Show aperture library
		aperture = new JCheckBox(Messages.getString("FoldTab.34"), configuration.isShowApertureLibrary());
		aperture.setContentAreaFilled(false);
		if (!Platform.isMac()) {
			aperture.setEnabled(false);
		}
		aperture.addItemListener((ItemEvent e) -> {
			configuration.setShowApertureLibrary((e.getStateChange() == ItemEvent.SELECTED));
		});

		// File order
		final KeyedComboBoxModel<Integer, String> kcbm = new KeyedComboBoxModel<>(
			new Integer[]{
				UMSUtils.SORT_LOC_SENS,  // alphabetical
				UMSUtils.SORT_LOC_NAT,   // natural sort
				UMSUtils.SORT_INS_ASCII, // ASCIIbetical
				UMSUtils.SORT_MOD_NEW,   // newest first
				UMSUtils.SORT_MOD_OLD,   // oldest first
				UMSUtils.SORT_RANDOM,    // random
				UMSUtils.SORT_NO_SORT    // no sorting
			},
			new String[]{
				Messages.getString("FoldTab.15"),
				Messages.getString("FoldTab.22"),
				Messages.getString("FoldTab.20"),
				Messages.getString("FoldTab.16"),
				Messages.getString("FoldTab.17"),
				Messages.getString("FoldTab.58"),
				Messages.getString("FoldTab.62")
			}
		);
		sortmethod = new JComboBox<>(kcbm);
		sortmethod.setEditable(false);
		kcbm.setSelectedKey(configuration.getSortMethod(null));

		sortmethod.addItemListener((ItemEvent e) -> {
			if (e.getStateChange() == ItemEvent.SELECTED) {
				configuration.setSortMethod(kcbm.getSelectedKey());
				LOGGER.info("Setting {} {}", Messages.getRootString("FoldTab.18"), kcbm.getSelectedValue());
			}
		});

		// Ignore the word "the" while sorting
		ignorethewordthe = new JCheckBox(Messages.getString("FoldTab.39"), configuration.isIgnoreTheWordThe());
		ignorethewordthe.setToolTipText(Messages.getString("FoldTab.44"));
		ignorethewordthe.setContentAreaFilled(false);
		ignorethewordthe.addItemListener((ItemEvent e) -> {
			configuration.setIgnoreTheWordThe((e.getStateChange() == ItemEvent.SELECTED));
		});

		atzLimit = new JTextField("" + configuration.getATZLimit());
		atzLimit.setToolTipText(Messages.getString("FoldTab.49"));
		atzLimit.addKeyListener(new KeyAdapter() {
			@Override
			public void keyReleased(KeyEvent e) {
				try {
					int ab = Integer.parseInt(atzLimit.getText());
					configuration.setATZLimit(ab);
				} catch (NumberFormatException nfe) {
					LOGGER.debug("Could not parse ATZ limit from \"" + atzLimit.getText() + "\"");
					LOGGER.debug("The full error was: " + nfe);
				}
			}
		});

		liveSubtitles = new JCheckBox(Messages.getString("FoldTab.42"), configuration.isHideLiveSubtitlesFolder());
		liveSubtitles.setContentAreaFilled(false);
		liveSubtitles.addItemListener((ItemEvent e) -> {
			configuration.setHideLiveSubtitlesFolder((e.getStateChange() == ItemEvent.SELECTED));
		});

		prettifyfilenames = new JCheckBox(Messages.getString("FoldTab.43"), configuration.isPrettifyFilenames());
		prettifyfilenames.setToolTipText(Messages.getString("FoldTab.45"));
		prettifyfilenames.setContentAreaFilled(false);
		prettifyfilenames.addItemListener((ItemEvent e) -> {
			configuration.setPrettifyFilenames((e.getStateChange() == ItemEvent.SELECTED));
			hideextensions.setEnabled((e.getStateChange() != ItemEvent.SELECTED));
			episodeTitles.setEnabled((e.getStateChange() == ItemEvent.SELECTED));
		});

		episodeTitles = new JCheckBox(Messages.getString("FoldTab.63"), configuration.isUseInfoFromIMDb());
		episodeTitles.setToolTipText(Messages.getString("FoldTab.64"));
		episodeTitles.setContentAreaFilled(false);
		if (!configuration.isPrettifyFilenames()) {
			episodeTitles.setEnabled(false);
		}
<<<<<<< HEAD
		episodeTitles.addItemListener((ItemEvent e) -> {
			configuration.setUseInfoFromIMDB((e.getStateChange() == ItemEvent.SELECTED));
=======
		episodeTitles.addItemListener(new ItemListener() {
			@Override
			public void itemStateChanged(ItemEvent e) {
				configuration.setUseInfoFromIMDb((e.getStateChange() == ItemEvent.SELECTED));
			}
>>>>>>> 4ee4ea5d
		});

		newmediafolder = new JCheckBox(Messages.getString("FoldTab.54"), configuration.isHideNewMediaFolder());
		newmediafolder.setToolTipText(Messages.getString("FoldTab.66"));
		newmediafolder.setContentAreaFilled(false);
		newmediafolder.addItemListener((ItemEvent e) -> {
			configuration.setHideNewMediaFolder((e.getStateChange() == ItemEvent.SELECTED));
		});

		resume = new JCheckBox(Messages.getString("NetworkTab.68"), configuration.isResumeEnabled());
		resume.setToolTipText(Messages.getString("NetworkTab.69"));
		resume.setContentAreaFilled(false);
		resume.addItemListener((ItemEvent e) -> {
			configuration.setResume((e.getStateChange() == ItemEvent.SELECTED));
		});

		recentlyplayedfolder = new JCheckBox(Messages.getString("FoldTab.55"), configuration.isHideRecentlyPlayedFolder());
		recentlyplayedfolder.setContentAreaFilled(false);
		recentlyplayedfolder.addItemListener((ItemEvent e) -> {
			configuration.setHideRecentlyPlayedFolder((e.getStateChange() == ItemEvent.SELECTED));
		});

		// Fully played action
		final KeyedComboBoxModel<FullyPlayedAction, String> fullyPlayedActionModel = new KeyedComboBoxModel<>(
			new FullyPlayedAction[]{
				FullyPlayedAction.NO_ACTION,
				FullyPlayedAction.MARK,
				FullyPlayedAction.HIDE_VIDEO,
				FullyPlayedAction.MOVE_FOLDER,
				FullyPlayedAction.MOVE_TRASH
			},
			new String[]{
				Messages.getString("FoldTab.67"),
				Messages.getString("FoldTab.68"),
				Messages.getString("FoldTab.69"),
				Messages.getString("FoldTab.70"),
				Messages.getString("FoldTab.71")
			}
		);
		fullyPlayedAction = new JComboBox<>(fullyPlayedActionModel);
		fullyPlayedAction.setEditable(false);
		fullyPlayedActionModel.setSelectedKey(configuration.getFullyPlayedAction());
		fullyPlayedAction.addItemListener(new ItemListener() {
			@Override
			public void itemStateChanged(ItemEvent e) {
				if (e.getStateChange() == ItemEvent.SELECTED) {
					configuration.setFullyPlayedAction(fullyPlayedActionModel.getSelectedKey());
					fullyPlayedOutputDirectory.setEnabled(fullyPlayedActionModel.getSelectedKey() == FullyPlayedAction.MOVE_FOLDER);
					selectFullyPlayedOutputDirectory.setEnabled(fullyPlayedActionModel.getSelectedKey() == FullyPlayedAction.MOVE_FOLDER);

					if (configuration.getUseCache() && fullyPlayedActionModel.getSelectedKey() == FullyPlayedAction.NO_ACTION) {
						PMS.get().getDatabase().init(true);
					}
				}
			}
		});

		// Watched video output directory
		fullyPlayedOutputDirectory = new JTextField(configuration.getFullyPlayedOutputDirectory());
		fullyPlayedOutputDirectory.addKeyListener(new KeyAdapter() {
			@Override
			public void keyReleased(KeyEvent e) {
				configuration.setFullyPlayedOutputDirectory(fullyPlayedOutputDirectory.getText());
			}
		});
		fullyPlayedOutputDirectory.setEnabled(configuration.getFullyPlayedAction() == FullyPlayedAction.MOVE_FOLDER);

		// Watched video output directory selection button
		selectFullyPlayedOutputDirectory = new CustomJButton("...");
		selectFullyPlayedOutputDirectory.addActionListener(new ActionListener() {
			@Override
			public void actionPerformed(ActionEvent e) {
				JFileChooser chooser;
				try {
					chooser = new JFileChooser();
				} catch (Exception ee) {
					chooser = new JFileChooser(new RestrictedFileSystemView());
				}
				chooser.setFileSelectionMode(JFileChooser.DIRECTORIES_ONLY);
				int returnVal = chooser.showDialog((Component) e.getSource(), Messages.getString("FoldTab.28"));
				if (returnVal == JFileChooser.APPROVE_OPTION) {
					fullyPlayedOutputDirectory.setText(chooser.getSelectedFile().getAbsolutePath());
					configuration.setFullyPlayedOutputDirectory(chooser.getSelectedFile().getAbsolutePath());
				}
			}
		});
		selectFullyPlayedOutputDirectory.setEnabled(configuration.getFullyPlayedAction() == FullyPlayedAction.MOVE_FOLDER);
	}

	private PanelBuilder initSharedFoldersGuiComponents(CellConstraints cc) {
		// Apply the orientation for the locale
		ComponentOrientation orientation = ComponentOrientation.getOrientation(PMS.getLocale());
		String colSpec = FormLayoutUtil.getColSpec(SHARED_FOLDER_COL_SPEC, orientation);

		FormLayout layoutFolders = new FormLayout(colSpec, SHARED_FOLDER_ROW_SPEC);
		PanelBuilder builderFolder = new PanelBuilder(layoutFolders);
		builderFolder.opaque(true);

		JComponent cmp = builderFolder.addSeparator(Messages.getString("FoldTab.7"), FormLayoutUtil.flip(cc.xyw(1, 1, 7), colSpec, orientation));
		cmp = (JComponent) cmp.getComponent(0);
		cmp.setFont(cmp.getFont().deriveFont(Font.BOLD));

		folderTableModel = new SharedFoldersTableModel();
		FList = new JTable(folderTableModel);
		TableColumn column = FList.getColumnModel().getColumn(0);
		column.setMinWidth(650);

		/* An attempt to set the correct row height adjusted for font scaling.
		 * It sets all rows based on the font size of cell (0, 0). The + 4 is
		 * to allow 2 pixels above and below the text. */
		DefaultTableCellRenderer cellRenderer = (DefaultTableCellRenderer) FList.getCellRenderer(0,0);
		FontMetrics metrics = cellRenderer.getFontMetrics(cellRenderer.getFont());
		FList.setRowHeight(metrics.getLeading() + metrics.getMaxAscent() + metrics.getMaxDescent() + 4);
		FList.setIntercellSpacing(new Dimension(8, 2));

		CustomJButton but = new CustomJButton(LooksFrame.readImageIcon("button-adddirectory.png"));
		but.setToolTipText(Messages.getString("FoldTab.9"));
<<<<<<< HEAD
		but.addActionListener((ActionEvent e) -> {
			JFileChooser chooser;
			try {
				chooser = new JFileChooser();
			} catch (Exception ee) {
				chooser = new JFileChooser(new RestrictedFileSystemView());
			}
			chooser.setFileSelectionMode(JFileChooser.DIRECTORIES_ONLY);
			int returnVal = chooser.showOpenDialog((Component) e.getSource());
			if (returnVal == JFileChooser.APPROVE_OPTION) {
				((SharedFoldersTableModel) FList.getModel()).addRow(new Object[]{chooser.getSelectedFile().getAbsolutePath(), false});
				if (FList.getModel().getValueAt(0, 0).equals(ALL_DRIVES)) {
					((SharedFoldersTableModel) FList.getModel()).removeRow(0);
=======
		but.addActionListener(new ActionListener() {
			@Override
			public void actionPerformed(ActionEvent e) {
				JFileChooser chooser;
				try {
					chooser = new JFileChooser();
				} catch (Exception ee) {
					chooser = new JFileChooser(new RestrictedFileSystemView());
				}
				chooser.setFileSelectionMode(JFileChooser.DIRECTORIES_ONLY);
				int returnVal = chooser.showOpenDialog((Component) e.getSource());
				if (returnVal == JFileChooser.APPROVE_OPTION) {
					((SharedFoldersTableModel) FList.getModel()).addRow(new Object[]{chooser.getSelectedFile().getAbsolutePath(), true});
					if (FList.getModel().getValueAt(0, 0).equals(ALL_DRIVES)) {
						((SharedFoldersTableModel) FList.getModel()).removeRow(0);
					}
					updateModel();
>>>>>>> 4ee4ea5d
				}
				updateModel();
			}
		});
		builderFolder.add(but, FormLayoutUtil.flip(cc.xy(1, 3), colSpec, orientation));

		CustomJButton but2 = new CustomJButton(LooksFrame.readImageIcon("button-remove.png"));
		but2.setToolTipText(Messages.getString("FoldTab.36"));
		but2.addActionListener((ActionEvent e) -> {
			if (FList.getSelectedRow() > -1) {
				((SharedFoldersTableModel) FList.getModel()).removeRow(FList.getSelectedRow());
				if (FList.getModel().getRowCount() == 0) {
					folderTableModel.addRow(new Object[]{ALL_DRIVES, false});
				}
				updateModel();
			}
		});
		builderFolder.add(but2, FormLayoutUtil.flip(cc.xy(2, 3), colSpec, orientation));

		CustomJButton but3 = new CustomJButton(LooksFrame.readImageIcon("button-arrow-down.png"));
		but3.setToolTipText(Messages.getString("FoldTab.12"));
		but3.addActionListener((ActionEvent e) -> {
			for (int i = 0; i < FList.getRowCount() - 1; i++) {
				if (FList.isRowSelected(i)) {
					Object  value1 = FList.getValueAt(i, 0);
					boolean value2 = (boolean) FList.getValueAt(i, 1);

					FList.setValueAt(FList.getValueAt(i + 1, 0), i    , 0);
					FList.setValueAt(value1                    , i + 1, 0);
					FList.setValueAt(FList.getValueAt(i + 1, 1), i    , 1);
					FList.setValueAt(value2                    , i + 1, 1);
					FList.changeSelection(i + 1, 1, false, false);

					break;
				}
			}
		});
		builderFolder.add(but3, FormLayoutUtil.flip(cc.xy(3, 3), colSpec, orientation));

		CustomJButton but4 = new CustomJButton(LooksFrame.readImageIcon("button-arrow-up.png"));
		but4.setToolTipText(Messages.getString("FoldTab.12"));
		but4.addActionListener((ActionEvent e) -> {
			for (int i = 1; i < FList.getRowCount(); i++) {
				if (FList.isRowSelected(i)) {
					Object  value1 = FList.getValueAt(i, 0);
					boolean value2 = (boolean) FList.getValueAt(i, 1);

					FList.setValueAt(FList.getValueAt(i - 1, 0), i    , 0);
					FList.setValueAt(value1                    , i - 1, 0);
					FList.setValueAt(FList.getValueAt(i - 1, 1), i    , 1);
					FList.setValueAt(value2                    , i - 1, 1);
					FList.changeSelection(i - 1, 1, false, false);

					break;
				}
			}
		});
		builderFolder.add(but4, FormLayoutUtil.flip(cc.xy(4, 3), colSpec, orientation));

		but5 = new CustomJButton(LooksFrame.readImageIcon("button-scan.png"));
		but5.setToolTipText(Messages.getString("FoldTab.2"));
		but5.addActionListener((ActionEvent e) -> {
			if (configuration.getUseCache()) {
				DLNAMediaDatabase database = PMS.get().getDatabase();

				if (database != null) {
					if (!database.isScanLibraryRunning()) {
						int option = JOptionPane.showConfirmDialog(
							looksFrame,
							Messages.getString("FoldTab.3") + Messages.getString("FoldTab.4"),
							Messages.getString("Dialog.Question"),
							JOptionPane.YES_NO_OPTION);
						if (option == JOptionPane.YES_OPTION) {
							database.scanLibrary();
							but5.setIcon(LooksFrame.readImageIcon("button-scan-busy.gif"));
							but5.setRolloverIcon(LooksFrame.readImageIcon("button-scan-cancel.png"));
							but5.setToolTipText(Messages.getString("FoldTab.40"));
						}
					} else {
						int option = JOptionPane.showConfirmDialog(
							looksFrame,
							Messages.getString("FoldTab.10"),
							Messages.getString("Dialog.Question"),
							JOptionPane.YES_NO_OPTION);
						if (option == JOptionPane.YES_OPTION) {
							database.stopScanLibrary();
							looksFrame.setStatusLine(null);
							setScanLibraryEnabled(false);
							but5.setToolTipText(Messages.getString("FoldTab.41"));
						}
					}
				}
			}
		});

		/**
		 * Hide the scan button in basic mode since it's better to let it be done in
		 * realtime.
		 */
		if (!configuration.isHideAdvancedOptions()) {
			builderFolder.add(but5, FormLayoutUtil.flip(cc.xy(5, 3), colSpec, orientation));
		}

		but5.setEnabled(configuration.getUseCache());

		File[] folders = PMS.get().getSharedFoldersArray(false);
		if (folders != null && folders.length > 0) {
			File[] foldersMonitored = PMS.get().getSharedFoldersArray(true);
			for (File folder : folders) {
				boolean isMonitored = false;
				if (foldersMonitored != null && foldersMonitored.length > 0) {
					for (File folderMonitored : foldersMonitored) {
						if (folderMonitored.getAbsolutePath().equals(folder.getAbsolutePath())) {
							isMonitored = true;
						}
					}
				}
				folderTableModel.addRow(new Object[]{folder.getAbsolutePath(), isMonitored});
			}
		} else {
			folderTableModel.addRow(new Object[]{ALL_DRIVES, false});
		}

		JScrollPane pane = new JScrollPane(FList);
		Dimension d = FList.getPreferredSize();
		pane.setPreferredSize(new Dimension(d.width, FList.getRowHeight() * 2));
		builderFolder.add(pane, FormLayoutUtil.flip(cc.xyw(1, 5, 7), colSpec, orientation));

		return builderFolder;
	}

	public void setScanLibraryEnabled(boolean enabled) {
		but5.setEnabled(enabled);
		but5.setIcon(LooksFrame.readImageIcon("button-scan.png"));
		but5.setRolloverIcon(LooksFrame.readImageIcon("button-scan.png"));
		but5.setToolTipText(Messages.getString("FoldTab.2"));
	}

	public class SharedFoldersTableModel extends DefaultTableModel {
		private static final long serialVersionUID = -4247839506937958655L;

		public SharedFoldersTableModel() {
			super(new String[]{Messages.getString("FoldTab.56"), Messages.getString("FoldTab.65")}, 0);
		}

		@Override
		public Class<?> getColumnClass(int columnIndex) {
			Class clazz = String.class;
			switch (columnIndex) {
				case 1:
					clazz = Boolean.class;
					break;
				default:
					break;
			}
			return clazz;
		}

		@Override
		public boolean isCellEditable(int row, int column) {
			return column == 1;
		}

		@Override
		public void setValueAt(Object aValue, int row, int column) {
			Vector rowVector = (Vector) dataVector.elementAt(row);
			if (aValue instanceof Boolean && column == 1) {
				rowVector.setElementAt((boolean) aValue, 1);
			} else {
				rowVector.setElementAt(aValue, column);
			}
			fireTableCellUpdated(row, column);
			updateModel();
		}
	}
}<|MERGE_RESOLUTION|>--- conflicted
+++ resolved
@@ -563,16 +563,8 @@
 		if (!configuration.isPrettifyFilenames()) {
 			episodeTitles.setEnabled(false);
 		}
-<<<<<<< HEAD
 		episodeTitles.addItemListener((ItemEvent e) -> {
-			configuration.setUseInfoFromIMDB((e.getStateChange() == ItemEvent.SELECTED));
-=======
-		episodeTitles.addItemListener(new ItemListener() {
-			@Override
-			public void itemStateChanged(ItemEvent e) {
-				configuration.setUseInfoFromIMDb((e.getStateChange() == ItemEvent.SELECTED));
-			}
->>>>>>> 4ee4ea5d
+			configuration.setUseInfoFromIMDb((e.getStateChange() == ItemEvent.SELECTED));
 		});
 
 		newmediafolder = new JCheckBox(Messages.getString("FoldTab.54"), configuration.isHideNewMediaFolder());
@@ -615,17 +607,14 @@
 		fullyPlayedAction = new JComboBox<>(fullyPlayedActionModel);
 		fullyPlayedAction.setEditable(false);
 		fullyPlayedActionModel.setSelectedKey(configuration.getFullyPlayedAction());
-		fullyPlayedAction.addItemListener(new ItemListener() {
-			@Override
-			public void itemStateChanged(ItemEvent e) {
-				if (e.getStateChange() == ItemEvent.SELECTED) {
-					configuration.setFullyPlayedAction(fullyPlayedActionModel.getSelectedKey());
-					fullyPlayedOutputDirectory.setEnabled(fullyPlayedActionModel.getSelectedKey() == FullyPlayedAction.MOVE_FOLDER);
-					selectFullyPlayedOutputDirectory.setEnabled(fullyPlayedActionModel.getSelectedKey() == FullyPlayedAction.MOVE_FOLDER);
-
-					if (configuration.getUseCache() && fullyPlayedActionModel.getSelectedKey() == FullyPlayedAction.NO_ACTION) {
-						PMS.get().getDatabase().init(true);
-					}
+		fullyPlayedAction.addItemListener((ItemEvent e) -> {
+			if (e.getStateChange() == ItemEvent.SELECTED) {
+				configuration.setFullyPlayedAction(fullyPlayedActionModel.getSelectedKey());
+				fullyPlayedOutputDirectory.setEnabled(fullyPlayedActionModel.getSelectedKey() == FullyPlayedAction.MOVE_FOLDER);
+				selectFullyPlayedOutputDirectory.setEnabled(fullyPlayedActionModel.getSelectedKey() == FullyPlayedAction.MOVE_FOLDER);
+				
+				if (configuration.getUseCache() && fullyPlayedActionModel.getSelectedKey() == FullyPlayedAction.NO_ACTION) {
+					PMS.get().getDatabase().init(true);
 				}
 			}
 		});
@@ -642,21 +631,18 @@
 
 		// Watched video output directory selection button
 		selectFullyPlayedOutputDirectory = new CustomJButton("...");
-		selectFullyPlayedOutputDirectory.addActionListener(new ActionListener() {
-			@Override
-			public void actionPerformed(ActionEvent e) {
-				JFileChooser chooser;
-				try {
-					chooser = new JFileChooser();
-				} catch (Exception ee) {
-					chooser = new JFileChooser(new RestrictedFileSystemView());
-				}
-				chooser.setFileSelectionMode(JFileChooser.DIRECTORIES_ONLY);
-				int returnVal = chooser.showDialog((Component) e.getSource(), Messages.getString("FoldTab.28"));
-				if (returnVal == JFileChooser.APPROVE_OPTION) {
-					fullyPlayedOutputDirectory.setText(chooser.getSelectedFile().getAbsolutePath());
-					configuration.setFullyPlayedOutputDirectory(chooser.getSelectedFile().getAbsolutePath());
-				}
+		selectFullyPlayedOutputDirectory.addActionListener((ActionEvent e) -> {
+			JFileChooser chooser;
+			try {
+				chooser = new JFileChooser();
+			} catch (Exception ee) {
+				chooser = new JFileChooser(new RestrictedFileSystemView());
+			}
+			chooser.setFileSelectionMode(JFileChooser.DIRECTORIES_ONLY);
+			int returnVal = chooser.showDialog((Component) e.getSource(), Messages.getString("FoldTab.28"));
+			if (returnVal == JFileChooser.APPROVE_OPTION) {
+				fullyPlayedOutputDirectory.setText(chooser.getSelectedFile().getAbsolutePath());
+				configuration.setFullyPlayedOutputDirectory(chooser.getSelectedFile().getAbsolutePath());
 			}
 		});
 		selectFullyPlayedOutputDirectory.setEnabled(configuration.getFullyPlayedAction() == FullyPlayedAction.MOVE_FOLDER);
@@ -690,7 +676,6 @@
 
 		CustomJButton but = new CustomJButton(LooksFrame.readImageIcon("button-adddirectory.png"));
 		but.setToolTipText(Messages.getString("FoldTab.9"));
-<<<<<<< HEAD
 		but.addActionListener((ActionEvent e) -> {
 			JFileChooser chooser;
 			try {
@@ -701,28 +686,9 @@
 			chooser.setFileSelectionMode(JFileChooser.DIRECTORIES_ONLY);
 			int returnVal = chooser.showOpenDialog((Component) e.getSource());
 			if (returnVal == JFileChooser.APPROVE_OPTION) {
-				((SharedFoldersTableModel) FList.getModel()).addRow(new Object[]{chooser.getSelectedFile().getAbsolutePath(), false});
+				((SharedFoldersTableModel) FList.getModel()).addRow(new Object[]{chooser.getSelectedFile().getAbsolutePath(), true});
 				if (FList.getModel().getValueAt(0, 0).equals(ALL_DRIVES)) {
 					((SharedFoldersTableModel) FList.getModel()).removeRow(0);
-=======
-		but.addActionListener(new ActionListener() {
-			@Override
-			public void actionPerformed(ActionEvent e) {
-				JFileChooser chooser;
-				try {
-					chooser = new JFileChooser();
-				} catch (Exception ee) {
-					chooser = new JFileChooser(new RestrictedFileSystemView());
-				}
-				chooser.setFileSelectionMode(JFileChooser.DIRECTORIES_ONLY);
-				int returnVal = chooser.showOpenDialog((Component) e.getSource());
-				if (returnVal == JFileChooser.APPROVE_OPTION) {
-					((SharedFoldersTableModel) FList.getModel()).addRow(new Object[]{chooser.getSelectedFile().getAbsolutePath(), true});
-					if (FList.getModel().getValueAt(0, 0).equals(ALL_DRIVES)) {
-						((SharedFoldersTableModel) FList.getModel()).removeRow(0);
-					}
-					updateModel();
->>>>>>> 4ee4ea5d
 				}
 				updateModel();
 			}
@@ -749,13 +715,13 @@
 				if (FList.isRowSelected(i)) {
 					Object  value1 = FList.getValueAt(i, 0);
 					boolean value2 = (boolean) FList.getValueAt(i, 1);
-
+					
 					FList.setValueAt(FList.getValueAt(i + 1, 0), i    , 0);
 					FList.setValueAt(value1                    , i + 1, 0);
 					FList.setValueAt(FList.getValueAt(i + 1, 1), i    , 1);
 					FList.setValueAt(value2                    , i + 1, 1);
 					FList.changeSelection(i + 1, 1, false, false);
-
+					
 					break;
 				}
 			}
@@ -769,14 +735,15 @@
 				if (FList.isRowSelected(i)) {
 					Object  value1 = FList.getValueAt(i, 0);
 					boolean value2 = (boolean) FList.getValueAt(i, 1);
-
+					
 					FList.setValueAt(FList.getValueAt(i - 1, 0), i    , 0);
 					FList.setValueAt(value1                    , i - 1, 0);
 					FList.setValueAt(FList.getValueAt(i - 1, 1), i    , 1);
 					FList.setValueAt(value2                    , i - 1, 1);
 					FList.changeSelection(i - 1, 1, false, false);
-
+					
 					break;
+					
 				}
 			}
 		});
@@ -787,7 +754,7 @@
 		but5.addActionListener((ActionEvent e) -> {
 			if (configuration.getUseCache()) {
 				DLNAMediaDatabase database = PMS.get().getDatabase();
-
+				
 				if (database != null) {
 					if (!database.isScanLibraryRunning()) {
 						int option = JOptionPane.showConfirmDialog(
