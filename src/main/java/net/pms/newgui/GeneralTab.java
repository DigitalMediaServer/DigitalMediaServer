/*
 * PS3 Media Server, for streaming any medias to your PS3.
 * Copyright (C) 2008  A.Brochard
 *
 * This program is free software; you can redistribute it and/or
 * modify it under the terms of the GNU General Public License
 * as published by the Free Software Foundation; version 2
 * of the License only.
 *
 * This program is distributed in the hope that it will be useful,
 * but WITHOUT ANY WARRANTY; without even the implied warranty of
 * MERCHANTABILITY or FITNESS FOR A PARTICULAR PURPOSE.  See the
 * GNU General Public License for more details.
 *
 * You should have received a copy of the GNU General Public License
 * along with this program; if not, write to the Free Software
 * Foundation, Inc., 51 Franklin Street, Fifth Floor, Boston, MA  02110-1301, USA.
 */
package net.pms.newgui;

import com.jgoodies.forms.builder.PanelBuilder;
import com.jgoodies.forms.factories.Borders;
import com.jgoodies.forms.layout.CellConstraints;
import com.jgoodies.forms.layout.FormLayout;
import com.sun.jna.Platform;
import java.awt.*;
import java.awt.event.*;
import java.io.*;
import java.util.*;
import java.util.List;
import javax.swing.*;
import net.pms.Messages;
import net.pms.configuration.Build;
import net.pms.configuration.PmsConfiguration;
import net.pms.configuration.RendererConfiguration;
import net.pms.network.NetworkConfiguration;
import net.pms.newgui.components.CustomJButton;
import net.pms.util.FormLayoutUtil;
import net.pms.util.KeyedComboBoxModel;
import net.pms.util.WindowsUtil;
import org.apache.commons.lang3.StringUtils;
import org.slf4j.Logger;
import org.slf4j.LoggerFactory;

public class GeneralTab {
	private static final Logger LOGGER = LoggerFactory.getLogger(GeneralTab.class);

	private static final String COL_SPEC = "left:pref, 3dlu, p, 3dlu , p, 3dlu, p, 3dlu, pref:grow";
	private static final String ROW_SPEC = "p, 0dlu, p, 0dlu, p, 3dlu, p, 3dlu, p, 3dlu, p, 3dlu, p, 3dlu, p, 3dlu, p, 3dlu, p, 3dlu, p, 3dlu, p, 15dlu, p, 3dlu, p, 3dlu, p, 3dlu, p, 3dlu, p, 3dlu, p, 15dlu, p, 3dlu, p, 3dlu, p, 3dlu, p, 3dlu, p, 3dlu, p, 3dlu, p, 3dlu, p";

	public JCheckBox smcheckBox;
	private JCheckBox autoStart;
	private JCheckBox autoUpdateCheckBox;
	private JCheckBox hideAdvancedOptions;
	private JCheckBox newHTTPEngine;
	private JCheckBox preventSleep;
	private JTextField host;
	private JTextField port;
	private JComboBox langs;
	private JTextField serverName;
	private JComboBox networkinterfacesCBX;
	private JTextField ip_filter;
	public JTextField maxbitrate;
	private JCheckBox adaptBitrate;
	private JComboBox renderers;
	private final PmsConfiguration configuration;
	private JCheckBox fdCheckBox;
	private JCheckBox extNetBox;
	private JCheckBox appendProfileName;
	private JCheckBox runWizardOnProgramStartup;
	private LooksFrame looksFrame;
	private JCheckBox singleInstance;
	private CustomJButton installService;

	GeneralTab(PmsConfiguration configuration, LooksFrame looksFrame) {
		this.configuration = configuration;
		this.looksFrame = looksFrame;
	}

	public JComponent build() {
		// count the lines easier to add new ones
		int ypos = 1;
		// Apply the orientation for the locale
		Locale locale = new Locale(configuration.getLanguage());
		ComponentOrientation orientation = ComponentOrientation.getOrientation(locale);
		String colSpec = FormLayoutUtil.getColSpec(COL_SPEC, orientation);

		FormLayout layout = new FormLayout(colSpec, ROW_SPEC);
		PanelBuilder builder = new PanelBuilder(layout);
		builder.border(Borders.DLU4);
		builder.opaque(true);

		CellConstraints cc = new CellConstraints();

		smcheckBox = new JCheckBox(Messages.getString("NetworkTab.3"), configuration.isMinimized());
		smcheckBox.setContentAreaFilled(false);
		smcheckBox.addItemListener((ItemEvent e) -> {
			configuration.setMinimized((e.getStateChange() == ItemEvent.SELECTED));
		});

		JComponent cmp = builder.addSeparator(Messages.getString("NetworkTab.5"), FormLayoutUtil.flip(cc.xyw(1, ypos, 9), colSpec, orientation));
		cmp = (JComponent) cmp.getComponent(0);
		cmp.setFont(cmp.getFont().deriveFont(Font.BOLD));
		ypos = 7; // we hardcode here (promise last time)
		builder.addLabel(Messages.getString("NetworkTab.0"), FormLayoutUtil.flip(cc.xy(1, ypos), colSpec, orientation));
		final KeyedComboBoxModel kcbm = new KeyedComboBoxModel(new Object[] {
				"ar", "bg", "ca", "zhs", "zht", "cz", "da", "nl", "en", "en_uk", "fi", "fr",
				"de", "el", "iw", "is", "it", "ja", "ko", "no", "pl", "pt", "br",
				"ro", "ru", "sl", "es", "sv", "tr"}, new Object[] {
				"Arabic", "Bulgarian", "Catalan", "Chinese (Simplified)",
				"Chinese (Traditional)", "Czech", "Danish", "Dutch", "English (US)", "English (UK)",
				"Finnish", "French", "German", "Greek", "Hebrew", "Icelandic", "Italian",
				"Japanese", "Korean", "Norwegian", "Polish", "Portuguese",
				"Portuguese (Brazilian)", "Romanian", "Russian", "Slovenian",
				"Spanish", "Swedish", "Turkish"});
		langs = new JComboBox(kcbm);
		langs.setEditable(false);

		String defaultLang;
		if (configuration.getLanguage() != null && configuration.getLanguage().length() > 0) {
			defaultLang = configuration.getLanguage();
		} else {
			defaultLang = Locale.getDefault().getLanguage();
		}

		if (defaultLang == null) {
			defaultLang = "en";
		}

		kcbm.setSelectedKey(defaultLang);

		if (langs.getSelectedIndex() == -1) {
			langs.setSelectedIndex(0);
		}

		langs.addItemListener((ItemEvent e) -> {
			if (e.getStateChange() == ItemEvent.SELECTED) {
				configuration.setLanguage((String) kcbm.getSelectedKey());
			}
		});

		builder.add(langs, FormLayoutUtil.flip(cc.xyw(3, ypos, 7), colSpec, orientation));
		ypos += 2;

		if (!configuration.isHideAdvancedOptions()) {
			serverName = new JTextField(configuration.getServerName());
			serverName.addKeyListener(new KeyAdapter() {
				@Override
				public void keyReleased(KeyEvent e) {
					configuration.setServerName(serverName.getText());
				}
			});
			builder.addLabel(Messages.getString("NetworkTab.71"), FormLayoutUtil.flip(cc.xy(1, ypos), colSpec, orientation));
			builder.add(serverName, FormLayoutUtil.flip(cc.xyw(3, ypos, 3), colSpec, orientation));

			appendProfileName = new JCheckBox(Messages.getString("NetworkTab.72"), configuration.isAppendProfileName());
			appendProfileName.setToolTipText(Messages.getString("NetworkTab.73"));
			appendProfileName.setContentAreaFilled(false);
			appendProfileName.addItemListener((ItemEvent e) -> {
				configuration.setAppendProfileName((e.getStateChange() == ItemEvent.SELECTED));
			});
			builder.add(GuiUtil.getPreferredSizeComponent(appendProfileName), FormLayoutUtil.flip(cc.xy(7, ypos), colSpec, orientation));
			ypos += 2;
		}

		builder.add(smcheckBox, FormLayoutUtil.flip(cc.xy(1, ypos), colSpec, orientation));

		if (Platform.isWindows()) {
			autoStart = new JCheckBox(Messages.getString("NetworkTab.57"), configuration.isAutoStart());
			autoStart.setContentAreaFilled(false);
			autoStart.addItemListener((ItemEvent e) -> {
				configuration.setAutoStart((e.getStateChange() == ItemEvent.SELECTED));
			});
			builder.add(GuiUtil.getPreferredSizeComponent(autoStart), FormLayoutUtil.flip(cc.xyw(3, ypos, 7), colSpec, orientation));
		}
		ypos += 2;

		if (!configuration.isHideAdvancedOptions()) {
			installService = new CustomJButton();
			refreshInstallServiceButtonState();

			builder.add(installService, FormLayoutUtil.flip(cc.xy(1, ypos), colSpec, orientation));
			ypos += 2;
		}

		CustomJButton checkForUpdates = new CustomJButton(Messages.getString("NetworkTab.8"));
		checkForUpdates.addActionListener((ActionEvent e) -> {
			looksFrame.checkForUpdates(false);
		});
		builder.add(checkForUpdates, FormLayoutUtil.flip(cc.xy(1, ypos), colSpec, orientation));

		autoUpdateCheckBox = new JCheckBox(Messages.getString("NetworkTab.9"), configuration.isAutoUpdate());
		autoUpdateCheckBox.setContentAreaFilled(false);
		autoUpdateCheckBox.addItemListener((ItemEvent e) -> {
			configuration.setAutoUpdate((e.getStateChange() == ItemEvent.SELECTED));
		});
		builder.add(GuiUtil.getPreferredSizeComponent(autoUpdateCheckBox), FormLayoutUtil.flip(cc.xyw(3, ypos, 7), colSpec, orientation));
		ypos += 2;
		if (!Build.isUpdatable()) {
			checkForUpdates.setEnabled(false);
			autoUpdateCheckBox.setEnabled(false);
		}

		hideAdvancedOptions = new JCheckBox(Messages.getString("NetworkTab.61"), configuration.isHideAdvancedOptions());
		hideAdvancedOptions.setContentAreaFilled(false);
<<<<<<< HEAD
		hideAdvancedOptions.addActionListener((ActionEvent e) -> {
			configuration.setHideAdvancedOptions(hideAdvancedOptions.isSelected());
=======
		hideAdvancedOptions.addActionListener(new ActionListener() {
			@Override
			public void actionPerformed(ActionEvent e) {
				configuration.setHideAdvancedOptions(hideAdvancedOptions.isSelected());
				if (hideAdvancedOptions.isSelected()) {
					looksFrame.setViewLevel(ViewLevel.NORMAL);
				} else {
					looksFrame.setViewLevel(ViewLevel.ADVANCED);
				}
			}
>>>>>>> 4ab5a2f8
		});
		builder.add(GuiUtil.getPreferredSizeComponent(hideAdvancedOptions), FormLayoutUtil.flip(cc.xyw(1, ypos, 9), colSpec, orientation));
		ypos += 2;

		runWizardOnProgramStartup = new JCheckBox(Messages.getString("GeneralTab.9"), configuration.isRunWizard());
		runWizardOnProgramStartup.setContentAreaFilled(false);
		runWizardOnProgramStartup.addActionListener((ActionEvent e) -> {
			configuration.setRunWizard(runWizardOnProgramStartup.isSelected());
		});
		builder.add(GuiUtil.getPreferredSizeComponent(runWizardOnProgramStartup), FormLayoutUtil.flip(cc.xyw(1, ypos, 9), colSpec, orientation));
		ypos += 2;

		if (!configuration.isHideAdvancedOptions()) {
			singleInstance = new JCheckBox(Messages.getString("GeneralTab.10"), configuration.isRunSingleInstance());
			singleInstance.setContentAreaFilled(false);
			singleInstance.setToolTipText(Messages.getString("GeneralTab.11"));
			singleInstance.addActionListener((ActionEvent e) -> {
				configuration.setRunSingleInstance(singleInstance.isSelected());
			});
			builder.add(GuiUtil.getPreferredSizeComponent(singleInstance), FormLayoutUtil.flip(cc.xyw(1, ypos, 9), colSpec, orientation));
			ypos += 2;
		}

		ArrayList<RendererConfiguration> allConfs = RendererConfiguration.getEnabledRenderersConfigurations();
		ArrayList<Object> keyValues = new ArrayList<>();
		ArrayList<Object> nameValues = new ArrayList<>();
		keyValues.add("");
		nameValues.add(Messages.getString("NetworkTab.37"));

		if (allConfs != null) {
			sortRendererConfiurationsByName(allConfs);
			for (RendererConfiguration renderer : allConfs) {
				if (renderer != null) {
					keyValues.add(renderer.getRendererName());
					nameValues.add(renderer.getRendererName());
				}
			}
		}

		final KeyedComboBoxModel renderersKcbm = new KeyedComboBoxModel(
			keyValues.toArray(new Object[keyValues.size()]),
			nameValues.toArray(new Object[nameValues.size()]));
		renderers = new JComboBox(renderersKcbm);
		renderers.setEditable(false);
		String defaultRenderer = configuration.getRendererDefault();
		renderersKcbm.setSelectedKey(defaultRenderer);

		if (renderers.getSelectedIndex() == -1) {
			renderers.setSelectedIndex(0);
		}

		if (!configuration.isHideAdvancedOptions()) {
			// Edit UMS configuration file manually
			CustomJButton confEdit = new CustomJButton(Messages.getString("NetworkTab.51"));
			confEdit.addActionListener((ActionEvent e) -> {
				JPanel tPanel = new JPanel(new BorderLayout());
				final File conf = new File(configuration.getProfilePath());
				final JTextArea textArea = new JTextArea();
				textArea.setFont(new Font("Courier", Font.PLAIN, 12));
				JScrollPane scrollPane = new JScrollPane(textArea);
				scrollPane.setPreferredSize(new Dimension(900, 450));
				
				try {
					try (FileInputStream fis = new FileInputStream(conf); BufferedReader in = new BufferedReader(new InputStreamReader(fis))) {
						String line;
						StringBuilder sb = new StringBuilder();
						
						while ((line = in.readLine()) != null) {
							sb.append(line);
							sb.append("\n");
						}
						textArea.setText(sb.toString());
					}
				} catch (IOException e1) {
					return;
				}
				
				tPanel.add(scrollPane, BorderLayout.NORTH);
				Object[] options = {Messages.getString("LooksFrame.9"), Messages.getString("NetworkTab.45")};
				
				if (JOptionPane.showOptionDialog(looksFrame,
					tPanel, Messages.getString("NetworkTab.51"),
					JOptionPane.OK_CANCEL_OPTION,
					JOptionPane.PLAIN_MESSAGE, null, options, null) == JOptionPane.OK_OPTION) {
					String text = textArea.getText();
					
					try {
						try (FileOutputStream fos = new FileOutputStream(conf)) {
							fos.write(text.getBytes());
							fos.flush();
						}
						configuration.reload();
					} catch (Exception e1) {
						JOptionPane.showMessageDialog(looksFrame, Messages.getString("NetworkTab.52") + e1.toString());
					}
				}
			});
			builder.add(confEdit, FormLayoutUtil.flip(cc.xy(1, ypos), colSpec, orientation));
			ypos += 2;

			host = new JTextField(configuration.getServerHostname());
			host.addKeyListener(new KeyAdapter() {
				@Override
				public void keyReleased(KeyEvent e) {
					configuration.setHostname(host.getText());
				}
			});

			port = new JTextField(configuration.getServerPort() != 5001 ? "" + configuration.getServerPort() : "");
			port.setToolTipText(Messages.getString("NetworkTab.64"));
			port.addKeyListener(new KeyAdapter() {
				@Override
				public void keyReleased(KeyEvent e) {
					try {
						String p = port.getText();
						if (StringUtils.isEmpty(p)) {
							p = "5001";
						}
						int ab = Integer.parseInt(p);
						configuration.setServerPort(ab);
					} catch (NumberFormatException nfe) {
						LOGGER.debug("Could not parse port from \"" + port.getText() + "\"");
					}

				}
			});

			cmp = builder.addSeparator(Messages.getString("NetworkTab.22"), FormLayoutUtil.flip(cc.xyw(1, ypos, 9), colSpec, orientation));
			ypos += 2;
			cmp = (JComponent) cmp.getComponent(0);
			cmp.setFont(cmp.getFont().deriveFont(Font.BOLD));

			final KeyedComboBoxModel networkInterfaces = createNetworkInterfacesModel();
			networkinterfacesCBX = new JComboBox(networkInterfaces);
			networkInterfaces.setSelectedKey(configuration.getNetworkInterface());
			networkinterfacesCBX.addItemListener((ItemEvent e) -> {
				if (e.getStateChange() == ItemEvent.SELECTED) {
					configuration.setNetworkInterface((String) networkInterfaces.getSelectedKey());
				}
			});

			ip_filter = new JTextField(configuration.getIpFilter());
			ip_filter.addKeyListener(new KeyAdapter() {
				@Override
				public void keyReleased(KeyEvent e) {
					configuration.setIpFilter(ip_filter.getText());
				}
			});

			maxbitrate = new JTextField(configuration.getMaximumBitrateDisplay());
			maxbitrate.setToolTipText(Messages.getString("NetworkTab.65"));
			maxbitrate.addKeyListener(new KeyAdapter() {
				@Override
				public void keyReleased(KeyEvent e) {
					configuration.setMaximumBitrate(maxbitrate.getText());
				}
			});
			if (configuration.isAutomaticMaximumBitrate()) {
				maxbitrate.setEnabled(false);
			} else {
				maxbitrate.setEnabled(true);
			}

			adaptBitrate = new JCheckBox(Messages.getString("GeneralTab.12"), configuration.isAutomaticMaximumBitrate());
			adaptBitrate.setContentAreaFilled(false);
			adaptBitrate.addActionListener((ActionEvent e) -> {
				configuration.setAutomaticMaximumBitrate(adaptBitrate.isSelected());
				maxbitrate.setEnabled(configuration.isAutomaticMaximumBitrate());
			});

			builder.addLabel(Messages.getString("NetworkTab.20"), FormLayoutUtil.flip(cc.xy(1, ypos), colSpec, orientation));
			builder.add(networkinterfacesCBX, FormLayoutUtil.flip(cc.xyw(3, ypos, 7), colSpec, orientation));
			ypos += 2;
			builder.addLabel(Messages.getString("NetworkTab.23"), FormLayoutUtil.flip(cc.xy(1, ypos), colSpec, orientation));
			builder.add(host, FormLayoutUtil.flip(cc.xyw(3, ypos, 7), colSpec, orientation));
			ypos += 2;
			builder.addLabel(Messages.getString("NetworkTab.24"), FormLayoutUtil.flip(cc.xy(1, ypos), colSpec, orientation));
			builder.add(port, FormLayoutUtil.flip(cc.xyw(3, ypos, 7), colSpec, orientation));
			ypos += 2;
			builder.addLabel(Messages.getString("NetworkTab.30"), FormLayoutUtil.flip(cc.xy(1, ypos), colSpec, orientation));
			builder.add(ip_filter, FormLayoutUtil.flip(cc.xyw(3, ypos, 7), colSpec, orientation));
			ypos += 2;
			builder.addLabel(Messages.getString("NetworkTab.35"), FormLayoutUtil.flip(cc.xy(1, ypos), colSpec, orientation));
			builder.add(maxbitrate, FormLayoutUtil.flip(cc.xyw(3, ypos, 3), colSpec, orientation));
			builder.add(GuiUtil.getPreferredSizeComponent(adaptBitrate), FormLayoutUtil.flip(cc.xy(7, ypos), colSpec, orientation));
			ypos += 2;

			cmp = builder.addSeparator(Messages.getString("NetworkTab.31"), FormLayoutUtil.flip(cc.xyw(1, ypos, 9), colSpec, orientation));
			ypos += 2;
			cmp = (JComponent) cmp.getComponent(0);
			cmp.setFont(cmp.getFont().deriveFont(Font.BOLD));

			newHTTPEngine = new JCheckBox(Messages.getString("NetworkTab.32"), configuration.isHTTPEngineV2());
			newHTTPEngine.addItemListener((ItemEvent e) -> {
				configuration.setHTTPEngineV2((e.getStateChange() == ItemEvent.SELECTED));
			});
			builder.add(newHTTPEngine, FormLayoutUtil.flip(cc.xy(1, ypos), colSpec, orientation));

			if (Platform.isWindows()) {
				preventSleep = new JCheckBox(Messages.getString("NetworkTab.33"), configuration.isPreventsSleep());
				preventSleep.addItemListener((ItemEvent e) -> {
					configuration.setPreventsSleep((e.getStateChange() == ItemEvent.SELECTED));
				});
				builder.add(preventSleep, FormLayoutUtil.flip(cc.xy(3, ypos), colSpec, orientation));
			}
			ypos += 2;

			final SelectRenderers selectRenderers = new SelectRenderers();

			builder.addLabel(Messages.getString("NetworkTab.62"), FormLayoutUtil.flip(cc.xy(1, ypos), colSpec, orientation));
			final CustomJButton setRenderers = new CustomJButton(Messages.getString("GeneralTab.5"));
			setRenderers.addActionListener((ActionEvent e) -> {
				selectRenderers.showDialog();
			});

			builder.add(setRenderers, FormLayoutUtil.flip(cc.xy(3, ypos), colSpec, orientation));
			ypos += 2;

			builder.addLabel(Messages.getString("NetworkTab.36"), FormLayoutUtil.flip(cc.xy(1, ypos), colSpec, orientation));

			builder.add(renderers, FormLayoutUtil.flip(cc.xyw(3, ypos, 3), colSpec, orientation));

			fdCheckBox = new JCheckBox(Messages.getString("NetworkTab.38"), configuration.isRendererForceDefault());
			fdCheckBox.setContentAreaFilled(false);
			fdCheckBox.addItemListener((ItemEvent e) -> {
				configuration.setRendererForceDefault((e.getStateChange() == ItemEvent.SELECTED));
			});
			builder.add(fdCheckBox, FormLayoutUtil.flip(cc.xy(7, ypos), colSpec, orientation));

			ypos += 2;

			// External network box
			extNetBox = new JCheckBox(Messages.getString("NetworkTab.56"), configuration.getExternalNetwork());
			extNetBox.setToolTipText(Messages.getString("NetworkTab.67"));
			extNetBox.setContentAreaFilled(false);
			extNetBox.addItemListener((ItemEvent e) -> {
				configuration.setExternalNetwork((e.getStateChange() == ItemEvent.SELECTED));
			});
			builder.add(extNetBox, FormLayoutUtil.flip(cc.xy(1, ypos), colSpec, orientation));
			ypos += 2;
		}

		JPanel panel = builder.getPanel();

		// Apply the orientation to the panel and all components in it
		panel.applyComponentOrientation(orientation);

		JScrollPane scrollPane = new JScrollPane(
			panel,
			JScrollPane.VERTICAL_SCROLLBAR_AS_NEEDED,
			JScrollPane.HORIZONTAL_SCROLLBAR_AS_NEEDED
		);
		scrollPane.setBorder(BorderFactory.createEmptyBorder());
		return scrollPane;
	}

	/**
	 * Refreshes the state of the button to install/uninstall the Windows service for UMS
	 * depending if the service has been installed or not.
	 *  - Set the button and tooltip text
	 *  - Add the correct action listener
	 */
	private void refreshInstallServiceButtonState() {
		if (System.getProperty(LooksFrame.START_SERVICE) != null || !Platform.isWindows()) {
			installService.setEnabled(false);
		} else {
			installService.setEnabled(true);

			boolean isUmsServiceInstalled = WindowsUtil.isUmsServiceInstalled();

			if (isUmsServiceInstalled) {
				// Update button text and tooltip
				installService.setText(Messages.getString("GeneralTab.2"));
				installService.setToolTipText(null);

				// Remove all attached action listeners
				for (ActionListener al : installService.getActionListeners()) {
					installService.removeActionListener(al);
				}

				// Attach the button clicked action listener
				installService.addActionListener(new ActionListener() {
					@Override
					public void actionPerformed(ActionEvent e) {
						WindowsUtil.uninstallWin32Service();
						LOGGER.info(Messages.getString("GeneralTab.3"));

						// Refresh the button state after it has been clicked
						refreshInstallServiceButtonState();

						JOptionPane.showMessageDialog(
							looksFrame,
							Messages.getString("GeneralTab.3"),
							Messages.getString("Dialog.Information"),
							JOptionPane.INFORMATION_MESSAGE
						);
					}
				});
			} else {
				// Update button text and tooltip
				installService.setText(Messages.getString("NetworkTab.4"));
				installService.setToolTipText(Messages.getString("NetworkTab.63"));

				// Remove all attached action listeners
				for (ActionListener al : installService.getActionListeners()) {
					installService.removeActionListener(al);
				}

				// Attach the button clicked action listener
				installService.addActionListener(new ActionListener() {
					@Override
					public void actionPerformed(ActionEvent e) {
						if (WindowsUtil.installWin32Service()) {
							LOGGER.info(Messages.getString("PMS.41"));

							// Refresh the button state after it has been clicked
							refreshInstallServiceButtonState();

							JOptionPane.showMessageDialog(
								looksFrame,
								Messages.getString("NetworkTab.11") +
								Messages.getString("NetworkTab.12"),
								Messages.getString("Dialog.Information"),
								JOptionPane.INFORMATION_MESSAGE
							);
						} else {
							JOptionPane.showMessageDialog(
								looksFrame,
								Messages.getString("NetworkTab.14"),
								Messages.getString("Dialog.Error"),
								JOptionPane.ERROR_MESSAGE
							);
						}
					}
				});
			}
		}
	}

	private KeyedComboBoxModel createNetworkInterfacesModel() {
		List<String> keys = NetworkConfiguration.getInstance().getKeys();
		List<String> names = NetworkConfiguration.getInstance().getDisplayNames();
		keys.add(0, "");
		names.add(0, "");
		final KeyedComboBoxModel networkInterfaces = new KeyedComboBoxModel(keys.toArray(), names.toArray());
		return networkInterfaces;
	}

	/**
	 * Add the renderer configuration selection after they have been
	 * initialized.
	 */
	public void addRenderers() {
		ArrayList<RendererConfiguration> allConfs = RendererConfiguration.getEnabledRenderersConfigurations();
		ArrayList<Object> keyValues = new ArrayList<>();
		ArrayList<Object> nameValues = new ArrayList<>();
		keyValues.add("");
		nameValues.add(Messages.getString("NetworkTab.37"));

		if (allConfs != null) {
			sortRendererConfiurationsByName(allConfs);
			for (RendererConfiguration renderer : allConfs) {
				if (renderer != null) {
					keyValues.add(renderer.getRendererName());
					nameValues.add(renderer.getRendererName());
				}
			}
		}

		final KeyedComboBoxModel renderersKcbm = new KeyedComboBoxModel(
			keyValues.toArray(new Object[keyValues.size()]),
			nameValues.toArray(new Object[nameValues.size()])
		);
		renderers.setModel(renderersKcbm);
		renderers.setEditable(false);
		String defaultRenderer = configuration.getRendererDefault();
		renderersKcbm.setSelectedKey(defaultRenderer);

		if (renderers.getSelectedIndex() == -1) {
			renderers.setSelectedIndex(0);
		}

		renderers.addItemListener((ItemEvent e) -> {
			if (e.getStateChange() == ItemEvent.SELECTED) {
				LOGGER.info("Setting renderer default: \"" + renderersKcbm.getSelectedKey() + "\"");
				configuration.setRendererDefault((String) renderersKcbm.getSelectedKey());
			}
		});
	}

	private void sortRendererConfiurationsByName(ArrayList<RendererConfiguration> rendererConfigurations){
		Collections.sort(rendererConfigurations , (RendererConfiguration o1, RendererConfiguration o2) -> {
			if(o1 == null && o2 == null){
				return 0;
			}

<<<<<<< HEAD
			if(o1 == null) {
				return 1;
=======
			@Override
			public int compare(RendererConfiguration o1, RendererConfiguration o2) {
				if(o1 == null && o2 == null){
					return 0;
				}

				if(o1 == null) {
					return 1;
				}

				if(o2 == null) {
					return -1;
				}

				return o1.getRendererName().toLowerCase().compareTo(o2.getRendererName().toLowerCase());
>>>>>>> 4ab5a2f8
			}

			if(o2 == null) {
				return -1;
			}

			return o1.getRendererName().toLowerCase().compareTo(o2.getRendererName().toLowerCase());
		});
	}
}<|MERGE_RESOLUTION|>--- conflicted
+++ resolved
@@ -203,21 +203,13 @@
 
 		hideAdvancedOptions = new JCheckBox(Messages.getString("NetworkTab.61"), configuration.isHideAdvancedOptions());
 		hideAdvancedOptions.setContentAreaFilled(false);
-<<<<<<< HEAD
 		hideAdvancedOptions.addActionListener((ActionEvent e) -> {
 			configuration.setHideAdvancedOptions(hideAdvancedOptions.isSelected());
-=======
-		hideAdvancedOptions.addActionListener(new ActionListener() {
-			@Override
-			public void actionPerformed(ActionEvent e) {
-				configuration.setHideAdvancedOptions(hideAdvancedOptions.isSelected());
-				if (hideAdvancedOptions.isSelected()) {
-					looksFrame.setViewLevel(ViewLevel.NORMAL);
-				} else {
-					looksFrame.setViewLevel(ViewLevel.ADVANCED);
-				}
-			}
->>>>>>> 4ab5a2f8
+			if (hideAdvancedOptions.isSelected()) {
+				looksFrame.setViewLevel(ViewLevel.NORMAL);
+			} else {
+				looksFrame.setViewLevel(ViewLevel.ADVANCED);
+			}
 		});
 		builder.add(GuiUtil.getPreferredSizeComponent(hideAdvancedOptions), FormLayoutUtil.flip(cc.xyw(1, ypos, 9), colSpec, orientation));
 		ypos += 2;
@@ -614,26 +606,8 @@
 				return 0;
 			}
 
-<<<<<<< HEAD
 			if(o1 == null) {
 				return 1;
-=======
-			@Override
-			public int compare(RendererConfiguration o1, RendererConfiguration o2) {
-				if(o1 == null && o2 == null){
-					return 0;
-				}
-
-				if(o1 == null) {
-					return 1;
-				}
-
-				if(o2 == null) {
-					return -1;
-				}
-
-				return o1.getRendererName().toLowerCase().compareTo(o2.getRendererName().toLowerCase());
->>>>>>> 4ab5a2f8
 			}
 
 			if(o2 == null) {
