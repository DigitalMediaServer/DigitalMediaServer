--- conflicted
+++ resolved
@@ -409,18 +409,9 @@
 
 			adaptBitrate = new JCheckBox(Messages.getString("GeneralTab.12"), configuration.isAutomaticMaximumBitrate());
 			adaptBitrate.setContentAreaFilled(false);
-<<<<<<< HEAD
 			adaptBitrate.addActionListener((ActionEvent e) -> {
 				configuration.setAutomaticMaximumBitrate(adaptBitrate.isSelected());
 				maxbitrate.setEnabled(configuration.isAutomaticMaximumBitrate());
-=======
-			adaptBitrate.addActionListener(new ActionListener() {
-				@Override
-				public void actionPerformed(ActionEvent e) {
-					configuration.setAutomaticMaximumBitrate(adaptBitrate.isSelected());
-					maxbitrate.setEnabled(!configuration.isAutomaticMaximumBitrate());
-				}
->>>>>>> b1f3a020
 			});
 
 			builder.addLabel(Messages.getString("NetworkTab.20"), FormLayoutUtil.flip(cc.xy(1, ypos), colSpec, orientation));
@@ -451,24 +442,13 @@
 			});
 			builder.add(newHTTPEngine, FormLayoutUtil.flip(cc.xy(1, ypos), colSpec, orientation));
 
-<<<<<<< HEAD
-			preventSleep = new JCheckBox(Messages.getString("NetworkTab.33"), configuration.isPreventsSleep());
-			preventSleep.addItemListener((ItemEvent e) -> {
-				configuration.setPreventsSleep((e.getStateChange() == ItemEvent.SELECTED));
-			});
-			builder.add(preventSleep, FormLayoutUtil.flip(cc.xy(3, ypos), colSpec, orientation));
-=======
 			if (Platform.isWindows()) {
 				preventSleep = new JCheckBox(Messages.getString("NetworkTab.33"), configuration.isPreventsSleep());
-				preventSleep.addItemListener(new ItemListener() {
-					@Override
-					public void itemStateChanged(ItemEvent e) {
-						configuration.setPreventsSleep((e.getStateChange() == ItemEvent.SELECTED));
-					}
+				preventSleep.addItemListener((ItemEvent e) -> {
+					configuration.setPreventsSleep((e.getStateChange() == ItemEvent.SELECTED));
 				});
 				builder.add(preventSleep, FormLayoutUtil.flip(cc.xy(3, ypos), colSpec, orientation));
 			}
->>>>>>> b1f3a020
 			ypos += 2;
 
 			fdCheckBox = new JCheckBox(Messages.getString("NetworkTab.38"), configuration.isRendererForceDefault());
