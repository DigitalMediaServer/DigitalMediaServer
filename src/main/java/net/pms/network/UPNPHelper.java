/*
 * PS3 Media Server, for streaming any medias to your PS3.
 * Copyright (C) 2008  A.Brochard
 *
 * This program is free software; you can redistribute it and/or
 * modify it under the terms of the GNU General Public License
 * as published by the Free Software Foundation; version 2
 * of the License only.
 *
 * This program is distributed in the hope that it will be useful,
 * but WITHOUT ANY WARRANTY; without even the implied warranty of
 * MERCHANTABILITY or FITNESS FOR A PARTICULAR PURPOSE.  See the
 * GNU General Public License for more details.
 *
 * You should have received a copy of the GNU General Public License
 * along with this program; if not, write to the Free Software
 * Foundation, Inc., 51 Franklin Street, Fifth Floor, Boston, MA
 * 02110-1301, USA.
 */
package net.pms.network;

import java.io.IOException;
import java.net.BindException;
import java.net.DatagramPacket;
import java.net.DatagramSocket;
import java.net.Inet4Address;
import java.net.InetAddress;
import java.net.InetSocketAddress;
import java.net.MulticastSocket;
import java.net.NetworkInterface;
import java.text.SimpleDateFormat;
import java.util.ArrayList;
import java.util.Collections;
import java.util.Date;
import java.util.List;
import java.util.Locale;
import java.util.TimeZone;
import net.pms.PMS;
import net.pms.configuration.PmsConfiguration;
import org.apache.commons.lang.StringUtils;
import org.slf4j.Logger;
import org.slf4j.LoggerFactory;

/**
 * Helper class to handle the UPnP traffic that makes PMS discoverable by
 * other clients.
 * See http://upnp.org/specs/arch/UPnP-arch-DeviceArchitecture-v1.0.pdf
 * and http://upnp.org/specs/arch/UPnP-arch-DeviceArchitecture-v1.1-AnnexA.pdf
 * for the specifications.
 */
public class UPNPHelper {
	// Logger instance to write messages to the logs.
	private static final Logger LOGGER = LoggerFactory.getLogger(UPNPHelper.class);

	// Carriage return and line feed.
	private static final String CRLF = "\r\n";

	// The Constant ALIVE.
	private static final String ALIVE = "ssdp:alive";

	/**
	 * IPv4 Multicast channel reserved for SSDP by Internet Assigned Numbers Authority (IANA).
	 * MUST be 239.255.255.250.
	 */
	private static final String IPV4_UPNP_HOST = "239.255.255.250";

	/**
	 * Multicast channel reserved for SSDP by Internet Assigned Numbers Authority (IANA).
	 * MUST be 1900.
	 */
	private static final int UPNP_PORT = 1900;

	// The Constant BYEBYE.
	private static final String BYEBYE = "ssdp:byebye";

	// The listener.
	private static Thread listenerThread;

	// The alive thread.
	private static Thread aliveThread;

	private static final PmsConfiguration configuration = PMS.getConfiguration();

	/**
	 * This utility class is not meant to be instantiated.
	 */
	private UPNPHelper() { }

	/**
	 * Send UPnP discovery search message to discover devices of interest on
	 * the network.
	 *
	 * @param host The multicast channel
	 * @param port The multicast port
	 * @param st The search target string
	 * @throws IOException Signals that an I/O exception has occurred.
	 */
	private static void sendDiscover(String host, int port, String st) throws IOException {
		String usn = PMS.get().usn();
		String serverHost = PMS.get().getServer().getHost();
		int serverPort = PMS.get().getServer().getPort();
		SimpleDateFormat sdf = new SimpleDateFormat("EEE, dd MMM yyyy HH:mm:ss", Locale.US);

		sdf.setTimeZone(TimeZone.getTimeZone("GMT"));

		if (st.equals(usn)) {
			usn = "";
		} else {
			usn += "::";
		}

		StringBuilder discovery = new StringBuilder();

		discovery.append("HTTP/1.1 200 OK").append(CRLF);
		discovery.append("CACHE-CONTROL: max-age=1200").append(CRLF);
		discovery.append("DATE: ").append(sdf.format(new Date(System.currentTimeMillis()))).append(" GMT").append(CRLF);
		discovery.append("LOCATION: http://").append(serverHost).append(":").append(serverPort).append("/description/fetch").append(CRLF);
		discovery.append("SERVER: ").append(PMS.get().getServerName()).append(CRLF);
		discovery.append("ST: ").append(st).append(CRLF);
		discovery.append("EXT: ").append(CRLF);
		discovery.append("USN: ").append(usn).append(st).append(CRLF);
		discovery.append("Content-Length: 0").append(CRLF).append(CRLF);

		sendReply(host, port, discovery.toString());
	}

	/**
	 * Send reply.
	 *
	 * @param host the host
	 * @param port the port
	 * @param msg the msg
	 * @throws IOException Signals that an I/O exception has occurred.
	 */
	private static void sendReply(String host, int port, String msg) {
		try {
			DatagramSocket datagramSocket = new DatagramSocket();
			InetAddress inetAddr = InetAddress.getByName(host);
			DatagramPacket dgmPacket = new DatagramPacket(msg.getBytes(), msg.length(), inetAddr, port);

			LOGGER.trace("Sending this reply [" + host + ":" + port + "]: " + StringUtils.replace(msg, CRLF, "<CRLF>"));

			datagramSocket.send(dgmPacket);
			datagramSocket.close();
		} catch (Exception e) {
			LOGGER.info(e.getMessage());
			LOGGER.debug("Error sending reply", e);
		}
	}

	/**
	 * Send alive.
	 */
	public static void sendAlive() {
		LOGGER.debug("Sending ALIVE...");
		MulticastSocket multicastSocket = null;

		try {
			multicastSocket = getNewMulticastSocket();
			InetAddress upnpAddress = getUPNPAddress();
			multicastSocket.joinGroup(upnpAddress);

			sendMessage(multicastSocket, "upnp:rootdevice", ALIVE);
			sendMessage(multicastSocket, PMS.get().usn(), ALIVE);
			sendMessage(multicastSocket, "urn:schemas-upnp-org:device:MediaServer:1", ALIVE);
			sendMessage(multicastSocket, "urn:schemas-upnp-org:service:ContentDirectory:1", ALIVE);
			sendMessage(multicastSocket, "urn:schemas-upnp-org:service:ConnectionManager:1", ALIVE);
		} catch (IOException e) {
			LOGGER.debug("Error sending ALIVE message", e);
		} finally {
			if (multicastSocket != null) {
				// Clean up the multicast socket nicely
				try {
					InetAddress upnpAddress = getUPNPAddress();
					multicastSocket.leaveGroup(upnpAddress);
				} catch (IOException e) {
				}

				multicastSocket.disconnect();
				multicastSocket.close();
			}
		}
	}

	/**
	 * Gets the new multicast socket.
	 *
	 * @return the new multicast socket
	 * @throws IOException Signals that an I/O exception has occurred.
	 */
	private static MulticastSocket getNewMulticastSocket() throws IOException {
		NetworkInterface networkInterface = NetworkConfiguration.getInstance().getNetworkInterfaceByServerName();

		if (networkInterface == null) {
			networkInterface = PMS.get().getServer().getNetworkInterface();
		}

		if (networkInterface == null) {
			throw new IOException("No usable network interface found for UPnP multicast");
		}

<<<<<<< HEAD
		List<InetAddress> usableAddresses = new ArrayList<InetAddress>();
=======
		List<InetAddress> usableAddresses = new ArrayList<>();
>>>>>>> 59c8b88c
		List<InetAddress> networkInterfaceAddresses = Collections.list(networkInterface.getInetAddresses());

		for (InetAddress inetAddress : networkInterfaceAddresses) {
			if (inetAddress != null && inetAddress instanceof Inet4Address && !inetAddress.isLoopbackAddress()) {
				usableAddresses.add(inetAddress);
			}
		}

		if (usableAddresses.isEmpty()) {
			throw new IOException("No usable addresses found for UPnP multicast");
		}

		InetSocketAddress localAddress = new InetSocketAddress(usableAddresses.get(0), 0);
		MulticastSocket ssdpSocket = new MulticastSocket(localAddress);
		ssdpSocket.setReuseAddress(true);

		LOGGER.trace("Sending message from multicast socket on network interface: " + ssdpSocket.getNetworkInterface());
		LOGGER.trace("Multicast socket is on interface: " + ssdpSocket.getInterface());
		ssdpSocket.setTimeToLive(32);
		LOGGER.trace("Socket Timeout: " + ssdpSocket.getSoTimeout());
		LOGGER.trace("Socket TTL: " + ssdpSocket.getTimeToLive());
		return ssdpSocket;
	}

	/**
	 * Send the UPnP BYEBYE message.
	 */
	public static void sendByeBye() {
		LOGGER.info("Sending BYEBYE...");

		MulticastSocket multicastSocket = null;

		try {
			multicastSocket = getNewMulticastSocket();
			InetAddress upnpAddress = getUPNPAddress();
			multicastSocket.joinGroup(upnpAddress);
	
			sendMessage(multicastSocket, "upnp:rootdevice", BYEBYE);
			sendMessage(multicastSocket, "urn:schemas-upnp-org:device:MediaServer:1", BYEBYE);
			sendMessage(multicastSocket, "urn:schemas-upnp-org:service:ContentDirectory:1", BYEBYE);
			sendMessage(multicastSocket, "urn:schemas-upnp-org:service:ConnectionManager:1", BYEBYE);
		} catch (IOException e) {
			LOGGER.debug("Error sending BYEBYE message", e);
		} finally {
			if (multicastSocket != null) {
				// Clean up the multicast socket nicely
				try {
					InetAddress upnpAddress = getUPNPAddress();
					multicastSocket.leaveGroup(upnpAddress);
				} catch (IOException e) {
				}

				multicastSocket.disconnect();
				multicastSocket.close();
			}
		}
	}

	/**
	 * Utility method to call {@link Thread#sleep(long)} without having to
	 * catch the InterruptedException.
	 *
	 * @param delay the delay
	 */
	private static void sleep(int delay) {
		try {
			Thread.sleep(delay);
		} catch (InterruptedException e) { }
	}

	/**
	 * Send the provided message to the socket.
	 *
	 * @param socket the socket
	 * @param nt the nt
	 * @param message the message
	 * @throws IOException Signals that an I/O exception has occurred.
	 */
	private static void sendMessage(DatagramSocket socket, String nt, String message) throws IOException {
		String msg = buildMsg(nt, message);
		//Random rand = new Random();

		// LOGGER.trace( "Sending this SSDP packet: " + CRLF + StringUtils.replace(msg, CRLF, "<CRLF>")));

		InetAddress upnpAddress = getUPNPAddress();
		DatagramPacket ssdpPacket = new DatagramPacket(msg.getBytes(), msg.length(), upnpAddress, UPNP_PORT);
		socket.send(ssdpPacket);

		// XXX Why is it necessary to sleep for this random time? What would happen when random equals 0?
		//sleep(rand.nextInt(1800 / 2));

		// XXX Why send the same packet twice?
		//socket.send(ssdpPacket);

		// XXX Why is it necessary to sleep for this random time (again)?
		//sleep(rand.nextInt(1800 / 2));
	}

	/**
	 * Starts up two threads: one to broadcast UPnP ALIVE messages and another
	 * to listen for responses. 
	 *
	 * @throws IOException Signals that an I/O exception has occurred.
	 */
	public static void listen() throws IOException {
		Runnable rAlive = new Runnable() {
			@Override
			public void run() {
				int delay = 10000;

				while (true) {
					sleep(delay);
					sendAlive();

					// The first delay for sending an ALIVE message is 10 seconds,
					// the second delay is for 20 seconds. From then on, all other
					// delays are for 180 seconds.
					switch (delay) {
					case 10000:
						delay = 20000;
						break;
					case 20000:
						delay = 180000;
						break;
					}
				}
			}
		};

		aliveThread = new Thread(rAlive, "UPNP-AliveMessageSender");
		aliveThread.start();

		Runnable r = new Runnable() {
			@Override
			public void run() {
				boolean bindErrorReported = false;

				while (true) {
					MulticastSocket multicastSocket = null;

					try {
						// Use configurable source port as per http://code.google.com/p/ps3mediaserver/issues/detail?id=1166
						multicastSocket = new MulticastSocket(configuration.getUpnpPort());

						if (bindErrorReported) {
							LOGGER.warn("Finally, acquiring port " + configuration.getUpnpPort() + " was successful!");
						}

						multicastSocket.setTimeToLive(4);
						multicastSocket.setReuseAddress(true);
						InetAddress upnpAddress = getUPNPAddress();
						multicastSocket.joinGroup(upnpAddress);

						while (true) {
							byte[] buf = new byte[1024];
							DatagramPacket receivePacket = new DatagramPacket(buf, buf.length);
							multicastSocket.receive(receivePacket);

							String s = new String(receivePacket.getData());

							InetAddress address = receivePacket.getAddress();

							if (s.startsWith("M-SEARCH")) {
								String remoteAddr = address.getHostAddress();
								int remotePort = receivePacket.getPort();

								if (configuration.getIpFiltering().allowed(address)) {
									LOGGER.trace("Receiving a M-SEARCH from [" + remoteAddr + ":" + remotePort + "]");

									if (StringUtils.indexOf(s, "urn:schemas-upnp-org:service:ContentDirectory:1") > 0) {
										sendDiscover(remoteAddr, remotePort, "urn:schemas-upnp-org:service:ContentDirectory:1");
									}

									if (StringUtils.indexOf(s, "upnp:rootdevice") > 0) {
										sendDiscover(remoteAddr, remotePort, "upnp:rootdevice");
									}

									if (StringUtils.indexOf(s, "urn:schemas-upnp-org:device:MediaServer:1") > 0) {
										sendDiscover(remoteAddr, remotePort, "urn:schemas-upnp-org:device:MediaServer:1");
									}

									if (StringUtils.indexOf(s, "ssdp:all") > 0) {
										sendDiscover(remoteAddr, remotePort, "urn:schemas-upnp-org:device:MediaServer:1");
									}

									if (StringUtils.indexOf(s, PMS.get().usn()) > 0) {
										sendDiscover(remoteAddr, remotePort, PMS.get().usn());
									}
								}
							} else if (s.startsWith("NOTIFY")) {
								String remoteAddr = address.getHostAddress();
								int remotePort = receivePacket.getPort();

								LOGGER.trace("Receiving a NOTIFY from [" + remoteAddr + ":" + remotePort + "]");
							}
						}
					} catch (BindException e) {
						if (!bindErrorReported) {
							LOGGER.error("Unable to bind to " + configuration.getUpnpPort()
							+ ", which means that PMS will not automatically appear on your renderer! "
							+ "This usually means that another program occupies the port. Please "
							+ "stop the other program and free up the port. "
							+ "PMS will keep trying to bind to it...[" + e.getMessage() + "]");
						}

						bindErrorReported = true;
						sleep(5000);
					} catch (IOException e) {
						LOGGER.error("UPNP network exception", e);
						sleep(1000);
					} finally {
						if (multicastSocket != null) {
							// Clean up the multicast socket nicely
							try {
								InetAddress upnpAddress = getUPNPAddress();
								multicastSocket.leaveGroup(upnpAddress);
							} catch (IOException e) {
							}

							multicastSocket.disconnect();
							multicastSocket.close();
						}
					}
				}
			}
		};

		listenerThread = new Thread(r, "UPNPHelper");
		listenerThread.start();
	}

	/**
	 * Shut down the threads that send ALIVE messages and listen to responses.
	 */
	public static void shutDownListener() {
		listenerThread.interrupt();
		aliveThread.interrupt();
	}

	/**
	 * Builds a UPnP message string based on a message.
	 *
	 * @param nt the nt
	 * @param message the message
	 * @return the string
	 */
	private static String buildMsg(String nt, String message) {
		StringBuilder sb = new StringBuilder();

		sb.append("NOTIFY * HTTP/1.1").append(CRLF);
		sb.append("HOST: ").append(IPV4_UPNP_HOST).append(":").append(UPNP_PORT).append(CRLF);
		sb.append("NT: ").append(nt).append(CRLF);
		sb.append("NTS: ").append(message).append(CRLF);

		if (message.equals(ALIVE)) {
			sb.append("LOCATION: http://").append(PMS.get().getServer().getHost()).append(":").append(PMS.get().getServer().getPort()).append("/description/fetch").append(CRLF);
		}

		sb.append("USN: ").append(PMS.get().usn());

		if (!nt.equals(PMS.get().usn())) {
			sb.append("::").append(nt);
		}

		sb.append(CRLF);

		if (message.equals(ALIVE)) {
			sb.append("CACHE-CONTROL: max-age=1800").append(CRLF);
		}

		if (message.equals(ALIVE)) {
			sb.append("SERVER: ").append(PMS.get().getServerName()).append(CRLF);
		}

		sb.append(CRLF);
		return sb.toString();
	}

	/**
	 * Gets the uPNP address.
	 *
	 * @return the uPNP address
	 * @throws IOException Signals that an I/O exception has occurred.
	 */
	private static InetAddress getUPNPAddress() throws IOException {
		return InetAddress.getByName(IPV4_UPNP_HOST);
	}
}<|MERGE_RESOLUTION|>--- conflicted
+++ resolved
@@ -199,11 +199,7 @@
 			throw new IOException("No usable network interface found for UPnP multicast");
 		}
 
-<<<<<<< HEAD
 		List<InetAddress> usableAddresses = new ArrayList<InetAddress>();
-=======
-		List<InetAddress> usableAddresses = new ArrayList<>();
->>>>>>> 59c8b88c
 		List<InetAddress> networkInterfaceAddresses = Collections.list(networkInterface.getInetAddresses());
 
 		for (InetAddress inetAddress : networkInterfaceAddresses) {
