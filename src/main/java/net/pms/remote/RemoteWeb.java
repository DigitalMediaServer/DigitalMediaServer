--- conflicted
+++ resolved
@@ -137,12 +137,8 @@
 		}
 		String[] tmp = cstr.split(";");
 		for (String str: tmp) {
-<<<<<<< HEAD
-			if (str.trim().startsWith("UMS=")) {
-=======
 			str = str.trim();
 			if (str.startsWith("UMS=")) {
->>>>>>> 747d62bf
 				return str.substring(4);
 			}
 		}
