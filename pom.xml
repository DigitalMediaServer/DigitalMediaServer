--- conflicted
+++ resolved
@@ -69,20 +69,7 @@
 	</issueManagement>
 	<properties>
 		<!-- NSIS needs a version without "-SNAPSHOT" or "-b1" -->
-<<<<<<< HEAD
-		<project.version.short>3.3.0</project.version.short>
-
-		<!--
-			JNA 3.4.0 solves issue #1152, but causes a bug in Windows.
-			The version is therefore overruled in the Windows profile.
-			This property should be removed when Windows can use the
-			same version.
-		-->
-		<jna-version>3.4.0</jna-version>
-
-=======
 		<project.version.short>3.4.0</project.version.short>
->>>>>>> e269f400
 		<cuelib-version>1.2.1-2008-06-13</cuelib-version>
 		<jgoodies-forms-version>1.7.2</jgoodies-forms-version>
 		<jgoodies-looks-version>2.5.3</jgoodies-looks-version>
@@ -1108,10 +1095,7 @@
 			<activation>
 				<activeByDefault>false</activeByDefault>
 			</activation>
-<<<<<<< HEAD
-=======
-
->>>>>>> e269f400
+
 			<build>
 				<plugins>
 					<plugin>
@@ -1219,10 +1203,7 @@
 					<family>mac</family>
 				</os>
 			</activation>
-<<<<<<< HEAD
-=======
-
->>>>>>> e269f400
+
 			<build>
 				<plugins>
 
@@ -1388,8 +1369,6 @@
 		</profile>
 
 		<!--
-<<<<<<< HEAD
-=======
 			Hudson (windows-jar): minimal profile that builds pms.jar with the
 			Windows JNA. The POSIX JNA causes snapshot builds to crash the JVM on
 			Windows, whereas the Windows JNA only disables MediaInfo for Ubuntu
@@ -1465,7 +1444,6 @@
 		</profile>
 
 		<!--
->>>>>>> e269f400
 			This profile allows running PMS from inside Eclipse
 			(Requires a "mvn clean package" to download the binaries first)
 		-->
