<?xml version="1.0" encoding="UTF-8"?>
<project xmlns="http://maven.apache.org/POM/4.0.0" xmlns:xsi="http://www.w3.org/2001/XMLSchema-instance"
	xsi:schemaLocation="http://maven.apache.org/POM/4.0.0 http://maven.apache.org/maven-v4_0_0.xsd">

	<!--
		UMS consists of two major parts: UMS itself and the third party software needed to
		run it. While UMS itself is 100% pure Java, some of the third party software is
		not. This means building a platform specific distribution boils down to first
		building the pms.jar and then assembling all application resources.

		Note that Maven 3 does not automatically install all dependencies, unlike Maven 2.
		To install all dependencies to your local repository, run the following commands:

		mvn com.savage7.maven.plugins:maven-external-dependency-plugin:resolve-external
		mvn com.savage7.maven.plugins:maven-external-dependency-plugin:install-external

		To build UMS, do:

			mvn clean package

		After building, the "target" directory will contain the binary.
		To generate a full source code report, do:

			mvn site

		After generating, the "target/site" directory will contain the reports.
	-->

	<modelVersion>4.0.0</modelVersion>
	<groupId>net.pms</groupId>
	<artifactId>ums</artifactId>
	<name>Universal Media Server</name>
	<packaging>jar</packaging>
	<version>5.0.0</version>
	<url>http://www.universalmediaserver.com/</url>
	<inceptionYear>2012</inceptionYear>

	<!-- this is not required, but is recommended for plugin version checks -->
	<prerequisites>
		<maven>2.2.1</maven>
	</prerequisites>

	<organization>
		<name>Universal Media Server</name>
		<url>http://www.universalmediaserver.com/</url>
	</organization>
	<licenses>
		<license>
			<name>GNU General Public License version 2</name>
			<url>http://www.gnu.org/licenses/gpl-2.0.txt</url>
			<distribution>manual</distribution>
		</license>
	</licenses>
	<description>
		Universal Media Server is a cross-platform DLNA-compliant UPnP Media Server.
		Originally written to support the PlayStation 3, Universal Media Server has been
		expanded to support a range of other media renderers, including smartphones,
		televisions, music players and more.
	</description>
	<scm>
		<connection>scm:git:git://github.com/UniversalMediaServer/UniversalMediaServer.git</connection>
		<developerConnection>scm:git:git@github.com:UniversalMediaServer/UniversalMediaServer.git</developerConnection>
		<tag>master</tag>
		<url>https://github.com/UniversalMediaServer/UniversalMediaServer</url>
	</scm>
	<issueManagement>
		<system>GitHub</system>
		<url>https://github.com/UniversalMediaServer/UniversalMediaServer/issues</url>
	</issueManagement>
	<properties>
		<!-- NSIS needs a version without "-SNAPSHOT" or "-b1" -->
		<project.version.short>5.0.0</project.version.short>
		<cuelib-version>1.2.1-2008-06-13</cuelib-version>

		<!-- In versions after 1.6.0, they removed code that the MovieInfo plugin relies on -->
		<jgoodies-forms-version>1.6.0</jgoodies-forms-version>

		<jgoodies-looks-version>2.5.3</jgoodies-looks-version>
		<junrar-version>0.7</junrar-version>
		<mediautil-version>1.0</mediautil-version>
		<xmlwise-version>1.2.11</xmlwise-version>
		<slf4j-version>1.7.7</slf4j-version>

		<!-- Skip 4.65-1.05-RC because it doesn't work, author is working on fixing it -->
		<sevenzip-version>4.65-1.04-RC</sevenzip-version>

		<project.build.sourceEncoding>UTF-8</project.build.sourceEncoding>
		<project.external-resources>${project.basedir}/src/main/external-resources</project.external-resources>
		<project.binaries>${project.basedir}/target/bin</project.binaries>

		<project.binaries-base>http://universalmediaserver.com/svn/binaries</project.binaries-base>
		<binary-revision>6</binary-revision>

		<maven-javadoc-plugin-version>2.10.1</maven-javadoc-plugin-version>
		<git-commit-id-plugin-version>2.1.11</git-commit-id-plugin-version>

		<!--
			 use the Windows makensis.exe for Windows builds unless
			 the system makensis is explicitly selected via the
			 system-makensis profile
		 -->
		<makensis-bin>${project.external-resources}/third-party/nsis/makensis.exe</makensis-bin>
	</properties>
	<pluginRepositories>
		<pluginRepository>
			<id>ossrh</id>
			<name>Sonatype OSS Repository</name>
			<url>https://oss.sonatype.org/content/repositories/snapshots</url>
			<layout>default</layout>
		</pluginRepository>
	</pluginRepositories>
	<repositories>
		<!-- Java.net -->
		<repository>
			<id>java.net</id>
			<name>Java.net Repository</name>
			<url>https://maven.java.net/content/groups/public/</url>
			<snapshots>
				<enabled>false</enabled>
			</snapshots>
		</repository>

		<!-- netty -->
		<repository>
			<id>jboss</id>
			<url>http://repository.jboss.org/</url>
			<releases>
				<enabled>false</enabled>
			</releases>
			<snapshots>
				<enabled>false</enabled>
			</snapshots>
		</repository>

		<!-- GSON -->
		<repository>
			<id>google-gson</id>
			<name>google-gson</name>
			<url>https://google-gson.googlecode.com/svn/mavenrepo/</url>
			<snapshots>
				<enabled>false</enabled>
			</snapshots>
		</repository>

		<!-- JBoss.org repository -->
		<repository>
			<id>jboss.releases</id>
			<name>JBoss releases</name>
			<url>https://repository.jboss.org/nexus/content/repositories/releases/</url>
			<releases>
				<enabled>true</enabled>
			</releases>
			<snapshots>
				<enabled>false</enabled>
			</snapshots>
		</repository>

		<!-- for jai-imageio-core-standalone, which is used by Thumbnailator -->
		<repository>
			<releases />
			<snapshots>
				<enabled>false</enabled>
			</snapshots>
			<id>mygrid-repository</id>
			<name>myGrid Repository</name>
			<url>http://www.mygrid.org.uk/maven/repository</url>
		</repository>

		<repository>
			<id>4thline-repo</id>
			<url>http://4thline.org/m2</url>
			<snapshots>
				<enabled>false</enabled>
			</snapshots>
		</repository>
	</repositories>
	<dependencies>
		<!-- TODO this can be removed when MEncoder is removed -->
		<dependency>
			<groupId>org.beanshell</groupId>
			<artifactId>bsh-core</artifactId>
			<version>2.0b4</version>
		</dependency>
		<dependency>
			<groupId>commons-codec</groupId>
			<artifactId>commons-codec</artifactId>
			<version>1.9</version>
		</dependency>
		<dependency>
			<groupId>commons-collections</groupId>
			<artifactId>commons-collections</artifactId>
			<version>3.2.1</version>
		</dependency>
		<dependency>
			<groupId>commons-configuration</groupId>
			<artifactId>commons-configuration</artifactId>
			<version>1.10</version>
			<exclusions>
				<!--  no need for commons-logging, as jcl-over-slf4j provides the impl -->
				<exclusion>
					<artifactId>commons-logging</artifactId>
					<groupId>commons-logging</groupId>
				</exclusion>
			</exclusions>
		</dependency>
		<dependency>
			<groupId>commons-httpclient</groupId>
			<artifactId>commons-httpclient</artifactId>
			<version>3.1</version>
			<exclusions>
				<!--  no need for commons-logging, as jcl-over-slf4j provides the impl -->
				<exclusion>
					<artifactId>commons-logging</artifactId>
					<groupId>commons-logging</groupId>
				</exclusion>
			</exclusions>
		</dependency>
		<dependency>
			<groupId>commons-io</groupId>
			<artifactId>commons-io</artifactId>
			<version>2.4</version>
		</dependency>
		<dependency>
			<groupId>org.apache.commons</groupId>
			<artifactId>commons-lang3</artifactId>
			<version>3.3.2</version>
		</dependency>
		<dependency>
			<groupId>com.h2database</groupId>
			<artifactId>h2</artifactId>
			<version>1.4.185</version>
		</dependency>
		<dependency>
			<groupId>ch.qos.logback</groupId>
			<artifactId>logback-classic</artifactId>
			<version>1.1.2</version>
		</dependency>
		<dependency>
			<groupId>ch.qos.logback</groupId>
			<artifactId>logback-core</artifactId>
			<version>1.1.2</version>
		</dependency>
		<dependency>
			<groupId>org.apache.sanselan</groupId>
			<artifactId>sanselan</artifactId>
			<version>0.97-incubator</version>
		</dependency>
		<dependency>
			<groupId>org.slf4j</groupId>
			<artifactId>slf4j-api</artifactId>
			<version>${slf4j-version}</version>
		</dependency>
		<dependency>
			<groupId>org.slf4j</groupId>
			<artifactId>jcl-over-slf4j</artifactId>
			<version>${slf4j-version}</version>
		</dependency>
		<dependency>
			<groupId>com.google.code.gson</groupId>
			<artifactId>gson</artifactId>
			<version>2.2.4</version>
		</dependency>
		<dependency>
			<groupId>io.netty</groupId>
			<artifactId>netty</artifactId> <!-- Use 'netty-all' for 4.0 or above -->
			<version>3.9.6.Final</version>
			<scope>compile</scope>
		</dependency>

		<!-- maven replacement for nsisant-1.2.jar -->
		<dependency>
			<groupId>maven</groupId>
			<artifactId>maven-nsis-plugin</artifactId>
			<version>2.1</version>
		</dependency>
		<dependency>
			<groupId>net.java.dev.rome</groupId>
			<artifactId>rome</artifactId>
			<version>1.0.0</version>
		</dependency>
		<dependency>
			<groupId>net.coobird</groupId>
			<artifactId>thumbnailator</artifactId>
			<version>[0.4, 0.5)</version>
		</dependency>

		<!--
			this is not used on its own, but rather provides
			ImageReader subclasses that make support for additional
			formats (e.g. TIFF) available to the ImageIO API, and thus
			to Thumbnailator (our built-in image thumbnailer).

			XXX be careful upgrading this. this version is redistributable;
			other versions may not be:

			https://code.google.com/p/thumbnailator/issues/detail?id=32
			https://github.com/stain/jai-imageio-core
			http://stackoverflow.com/questions/1209583/using-java-advanced-imaging-with-maven
		-->
		<dependency>
			<groupId>net.java.dev.jai-imageio</groupId>
			<artifactId>jai-imageio-core-standalone</artifactId>
			<version>1.2-pre-dr-b04-2011-07-04</version>
		</dependency>

		<dependency>
			<groupId>org</groupId>
			<artifactId>jaudiotagger</artifactId>
			<version>2.0.3</version>
		</dependency>

		<dependency>
			<groupId>com.jgoodies</groupId>
			<artifactId>jgoodies-forms</artifactId>
			<version>${jgoodies-forms-version}</version>
		</dependency>

		<dependency>
			<groupId>com.jgoodies</groupId>
			<artifactId>jgoodies-looks</artifactId>
			<version>${jgoodies-looks-version}</version>
		</dependency>

		<dependency>
			<groupId>com.github.junrar</groupId>
			<artifactId>junrar</artifactId>
			<version>${junrar-version}</version>
		</dependency>

		<!-- XXX: not Mavenized: https://code.google.com/p/cuelib/ -->
		<dependency>
			<groupId>jwbroek.cuelib</groupId>
			<artifactId>cuelib</artifactId>
			<version>${cuelib-version}</version>
		</dependency>

		<!-- XXX: not Mavenized: http://sourceforge.net/projects/mediachest/ -->
		<dependency>
			<groupId>mediautil</groupId>
			<artifactId>mediautil</artifactId>
			<version>${mediautil-version}</version>
		</dependency>

		<dependency>
			<groupId>xmlwise</groupId>
			<artifactId>xmlwise</artifactId>
			<version>${xmlwise-version}</version>
		</dependency>
		<dependency>
			<groupId>com.googlecode.juniversalchardet</groupId>
			<artifactId>juniversalchardet</artifactId>
			<version>1.0.3</version>
		</dependency>
		<dependency>
			<groupId>sevenzip</groupId>
			<artifactId>jbinding</artifactId>
			<version>${sevenzip-version}</version>
		</dependency>
		<dependency>
			<groupId>sevenzip-allplatforms</groupId>
			<artifactId>jbinding-allplatforms</artifactId>
			<version>${sevenzip-version}</version>
		</dependency>
		<dependency>
			<groupId>junit</groupId>
			<artifactId>junit</artifactId>
			<version>4.11</version>
			<scope>test</scope>
		</dependency>
		<dependency>
			<groupId>org.easytesting</groupId>
			<artifactId>fest-util</artifactId>
			<version>1.1.6</version>
		</dependency>
		<dependency>
			<groupId>org.easytesting</groupId>
			<artifactId>fest-assert</artifactId>
			<version>1.4</version>
			<scope>test</scope>
		</dependency>
		<dependency>
			<groupId>net.java.dev.jna</groupId>
			<artifactId>jna</artifactId>
			<version>4.1.0</version>
		</dependency>
		<dependency>
			<groupId>org.codehaus.plexus</groupId>
			<artifactId>plexus-utils</artifactId>
			<version>1.5.7</version>
		</dependency>
		<dependency>
			<groupId>org.jdom</groupId>
			<artifactId>jdom</artifactId>
			<version>1.1.3</version>
		</dependency>
		<dependency>
			<groupId>org.fourthline.cling</groupId>
			<artifactId>cling-core</artifactId>
			<version>2.0.1</version>
		</dependency>
		<dependency>
			<groupId>org.fourthline.cling</groupId>
			<artifactId>cling-support</artifactId>
			<version>2.0.1</version>
		</dependency>
		<dependency>
			<groupId>org.seamless</groupId>
			<artifactId>seamless-http</artifactId>
			<version>1.1.0</version>
		</dependency>
		<dependency>
			<groupId>org.seamless</groupId>
			<artifactId>seamless-util</artifactId>
			<version>1.1.0</version>
		</dependency>
		<dependency>
			<groupId>org.seamless</groupId>
			<artifactId>seamless-xml</artifactId>
			<version>1.1.0</version>
		</dependency>
		<dependency>
			<groupId>com.samskivert</groupId>
			<artifactId>jmustache</artifactId>
			<version>1.9</version>
		</dependency>
        <dependency>
            <groupId>su.litvak.chromecast</groupId>
            <artifactId>api-v2</artifactId>
            <version>0.0.3</version>
        </dependency>
	</dependencies>
	<build>
		<defaultGoal>assembly:assembly</defaultGoal>

		<!-- specify how files in src/main/resources are bundled in the target jar -->
		<resources>
			<!-- 1) package unfiltered resources -->

			<!--
				This needs to be defined explicitly if a <resources>...</resources> 
				section is used
			-->
			<resource>
				<directory>src/main/resources</directory>
				<!--
					By default, Maven packages resources in the top-level of the jar e.g.

						/example.res

					The old PMS ant build packaged them in a "resources" directory
					e.g:

						/resources/example.res

					Currently, we preserve the old destination. If this is ever changed
					to the Maven default, a handful of files will need to be changed to
					reference "/example.res" rather than "/resources/example.res"
				-->
				<targetPath>resources</targetPath>
				<excludes>
					<exclude>project.properties</exclude>
				</excludes>

				<!-- Avoid inadvertently filtering binaries -->
				<filtering>false</filtering>
			</resource>

			<!-- 2) package filtered resources -->
			<resource>
				<directory>src/main/resources</directory>
				<targetPath>resources</targetPath>
				<includes>
					<include>project.properties</include>
				</includes>

				<!-- Filter to replace Maven properties -->
				<filtering>true</filtering>
			</resource>

			<!-- 3) package filtered NSIS header files -->
			<resource>
				<directory>src/main/external-resources/nsis</directory>
				<includes>
					<include>extra.nsh</include>
				</includes>

				<!-- Filter to replace Maven properties -->
				<filtering>true</filtering>
				<targetPath>..</targetPath>
			</resource>
		</resources>
		<testResources>
			<testResource>
				<directory>src/test/resources</directory>
				<includes>
					<include>project.properties</include>
				</includes>
				<targetPath>resources</targetPath>

				<!-- Enable the use of Maven properties -->
				<filtering>true</filtering>
			</testResource>
			<!--*.srt files to test charset detection-->
			<testResource>
				<directory>src/test/resources/net/pms/util</directory>
				<includes>
					<include>*.srt</include>
				</includes>
				<targetPath>net/pms/util</targetPath>
			</testResource>
		</testResources>
		<pluginManagement>
			<plugins>
				<plugin>
					<groupId>org.apache.maven.plugins</groupId>
					<artifactId>maven-surefire-plugin</artifactId>
					<configuration>

						<!--
							1) Force language because JUnit tests depend on English language strings

							2) Use our JNA dependency rather than the system's - fixes
							the following error on Linux (Ubuntu 12.04 with system
							jna-3.2.7.jar via libjna-java):

							There is an incompatible JNA native library installed on this system.
						-->
						<argLine>-Duser.language=en -Djna.nosys=true -XX:-UseSplitVerifier</argLine> <!-- only one argLine element is processed -->
					</configuration>
					<version>2.18</version>
				</plugin>

				<!--
					This plugin's configuration is used to store Eclipse m2e settings only.
					It has no influence on the Maven build itself.
				-->
				<plugin>
					<groupId>org.eclipse.m2e</groupId>
					<artifactId>lifecycle-mapping</artifactId>
					<version>1.0.0</version>
					<configuration>
						<lifecycleMappingMetadata>
							<pluginExecutions>
								<pluginExecution>
									<pluginExecutionFilter>
										<groupId>
											org.apache.maven.plugins
										</groupId>
										<artifactId>
											maven-antrun-plugin
										</artifactId>
										<versionRange>
											[1.7,)
										</versionRange>
										<goals>
											<goal>run</goal>
										</goals>
									</pluginExecutionFilter>
									<action>
										<ignore></ignore>
									</action>
								</pluginExecution>
								<pluginExecution>
									<pluginExecutionFilter>
										<groupId>
											pl.project13.maven
										</groupId>
										<artifactId>
											git-commit-id-plugin
										</artifactId>
										<versionRange>
											[${git-commit-id-plugin-version},)
										</versionRange>
										<goals>
											<goal>revision</goal>
										</goals>
									</pluginExecutionFilter>
									<action>
										<ignore></ignore>
									</action>
								</pluginExecution>
								<pluginExecution>
									<pluginExecutionFilter>
										<groupId>
											com.savage7.maven.plugins
										</groupId>
										<artifactId>
											maven-external-dependency-plugin
										</artifactId>
										<versionRange>
											[0.5,)
										</versionRange>
										<goals>
											<goal>install-external</goal>
											<goal>resolve-external</goal>
										</goals>
									</pluginExecutionFilter>
									<action>
										<ignore></ignore>
									</action>
								</pluginExecution>
							</pluginExecutions>
						</lifecycleMappingMetadata>
					</configuration>
				</plugin>
			</plugins>
		</pluginManagement>
		<plugins>
			<!--
				Plugin to add git commit information properties.
				These are used in the project.properties files.
				See: https://github.com/ktoso/maven-git-commit-id-plugin
			-->
			<plugin>
				<groupId>pl.project13.maven</groupId>
				<artifactId>git-commit-id-plugin</artifactId>
				<version>${git-commit-id-plugin-version}</version>
				<executions>
					<execution>
						<phase>initialize</phase>
						<goals>
							<goal>revision</goal>
						</goals>
					</execution>
				</executions>
				<configuration>
					<dateFormat>yyyy-MM-dd</dateFormat>
					<verbose>false</verbose>
					<generateGitPropertiesFile>false</generateGitPropertiesFile>
				</configuration>
			</plugin>

			<plugin>
				<artifactId>maven-compiler-plugin</artifactId>
				<version>3.2</version>
				<configuration>
<<<<<<< HEAD
					<source>1.8</source>
					<target>1.8</target>
					<testSource>1.8</testSource>
					<testTarget>1.8</testTarget>
					<showDeprecation>true</showDeprecation>
=======
					<source>1.7</source>
					<target>1.7</target>
					<testSource>1.7</testSource>
					<testTarget>1.7</testTarget>
>>>>>>> 420e5aa5
				</configuration>
			</plugin>

			<plugin>
				<artifactId>maven-eclipse-plugin</artifactId>
				<version>2.9</version>
				<configuration>
					<additionalProjectnatures>
						<projectnature>org.springframework.ide.eclipse.core.springnature</projectnature>
					</additionalProjectnatures>
					<additionalBuildcommands>
						<buildcommand>org.springframework.ide.eclipse.core.springbuilder</buildcommand>
					</additionalBuildcommands>
					<downloadSources>true</downloadSources>
					<downloadJavadocs>true</downloadJavadocs>
					<wtpversion>1.5</wtpversion>
				</configuration>
			</plugin>

			<plugin>
				<artifactId>maven-idea-plugin</artifactId>
				<version>2.2.1</version>
				<configuration>
					<downloadSources>true</downloadSources>
					<downloadJavadocs>true</downloadJavadocs>
					<dependenciesAsLibraries>true</dependenciesAsLibraries>
					<useFullNames>false</useFullNames>
				</configuration>
			</plugin>

			<!--
				This plugin will take care of installing the external dependencies that do not
				exist in a public Maven repository. That is why we store some jar files in the
				"src/main/external-resources/lib" directory and have this plugin take care of
				the installation at build time.
				
				Note: The plugin does not work automatically in Maven 3. To install the required
				dependencies execute the following commands:
				
				mvn com.savage7.maven.plugins:maven-external-dependency-plugin:resolve-external
				mvn com.savage7.maven.plugins:maven-external-dependency-plugin:install-external
				
				Checksums can be calculated with "openssl sha1 [filename]".
				
				See: http://code.google.com/p/maven-external-dependency-plugin/issues/detail?id=8#c4
			-->
			<plugin>
				<groupId>com.savage7.maven.plugins</groupId>
				<artifactId>maven-external-dependency-plugin</artifactId>
				<version>0.5</version>
				<inherited>false</inherited>
				<configuration>
					<stagingDirectory>${project.build.directory}/dependencies/</stagingDirectory>
					<createChecksum>true</createChecksum>
					<skipChecksumVerification>false</skipChecksumVerification>
					<force>false</force>
					<artifactItems>
						<artifactItem>
							<groupId>sevenzip</groupId>
							<artifactId>jbinding</artifactId>
							<version>${sevenzip-version}</version>
							<packaging>jar</packaging>
							<install>true</install>
							<downloadUrl>http://www.spirton.com/uploads/7-Zip-JBinding/7-Zip-JBinding-{version}.{packaging}</downloadUrl>
						</artifactItem>
						<artifactItem>
							<groupId>sevenzip-allplatforms</groupId>
							<artifactId>jbinding-allplatforms</artifactId>
							<version>${sevenzip-version}</version>
							<packaging>jar</packaging>
							<install>true</install>
							<downloadUrl>http://www.spirton.com/uploads/7-Zip-JBinding/7-Zip-JBinding-AllPlatforms-{version}.{packaging}</downloadUrl>
						</artifactItem>
						<artifactItem>
							<groupId>jwbroek.cuelib</groupId>
							<artifactId>cuelib</artifactId>
							<version>${cuelib-version}</version>
							<packaging>jar</packaging>
							<downloadUrl>http://cuelib.googlecode.com/files/cuelib-${cuelib-version}.jar</downloadUrl>
							<checksum>d03b6b960b3b83a2a419e8b5f07b6ba4bd18387b</checksum>
						</artifactItem>
						<artifactItem>
							<groupId>mediautil</groupId>
							<artifactId>mediautil</artifactId>
							<version>${mediautil-version}</version>
							<packaging>jar</packaging>
							<install>true</install>
							<force>false</force>
							<downloadUrl>http://downloads.sourceforge.net/project/mediachest/MediaUtil/Version%201.0/mediautil-1.zip</downloadUrl>
							<checksum>aa7ae51bb24a9268a8e57c6afe478c4293f84fda</checksum>
							<extractFile>mediautil-${mediautil-version}/mediautil-${mediautil-version}.jar</extractFile>
							<extractFileChecksum>e843cd55def75dce57123c79b7f36caca4841466</extractFileChecksum>
						</artifactItem>
					</artifactItems>
				</configuration>
				<executions>
					<execution>
						<id>clean-external-dependencies</id>
						<phase>clean</phase>
						<goals>
							<!-- mvn com.savage7.maven.plugins:maven-external-dependency-plugin:clean-external -->
							<goal>clean-external</goal>
						</goals>
					</execution>
					<execution>
						<id>resolve-install-external-dependencies</id>
						<!-- Note: this phase works in Maven 2. In Maven 3, it needs to be triggered manually. See above -->
						<phase>validate</phase>
						<goals>
							<!-- mvn com.savage7.maven.plugins:maven-external-dependency-plugin:resolve-external -->
							<goal>resolve-external</goal>

							<!-- mvn com.savage7.maven.plugins:maven-external-dependency-plugin:install-external -->
							<goal>install-external</goal>
						</goals>
					</execution>
				</executions>
			</plugin>
			<plugin>
				<groupId>org.apache.maven.plugins</groupId>
				<artifactId>maven-site-plugin</artifactId>
				<version>3.4</version>
				<dependencies>
					<dependency>
						<groupId>org.apache.maven.doxia</groupId>
						<artifactId>doxia-module-docbook-simple</artifactId>
						<version>1.5</version>
					</dependency>
				</dependencies>
				<configuration>
					<reportPlugins>
						<plugin>
							<groupId>org.apache.maven.plugins</groupId>
							<artifactId>maven-project-info-reports-plugin</artifactId>
							<version>2.7</version>
							<reports>
								<report>index</report>
								<report>dependencies</report>
								<report>dependency-convergence</report>
								<report>dependency-management</report>
								<report>plugins</report>
							</reports>
						</plugin>

						<!-- PMS tests report -->
						<plugin>
							<groupId>org.apache.maven.plugins</groupId>
							<artifactId>maven-surefire-report-plugin</artifactId>
							<version>2.18</version>
							<configuration>
								<showSuccess>false</showSuccess>
							</configuration>
						</plugin>

						<!-- Javadoc -->
						<plugin>
							<groupId>org.apache.maven.plugins</groupId>
							<artifactId>maven-javadoc-plugin</artifactId>
							<version>${maven-javadoc-plugin-version}</version>
							<configuration>
								<quiet>true</quiet>
								<tags>
									<tag>
										<name>todo</name>
										<placement>a</placement>
										<head>To Do:</head>
									</tag>
									<tag>
										<name>review</name>
										<placement>a</placement>
										<head>Review:</head>
									</tag>
								</tags>
								<detectJavaApiLink>false</detectJavaApiLink>
								<links>
									<link>http://docs.oracle.com/javase/7/docs/api/</link>
								</links>

								<!--
									Doclet to generate class diagrams inside Javadoc.
									Requires the installation of Graphviz (http://www.graphviz.org/)
								-->
								<doclet>org.jboss.apiviz.APIviz</doclet>
								<docletArtifact>
									<groupId>org.jboss.apiviz</groupId>
									<artifactId>apiviz</artifactId>
									<version>1.3.2.GA</version>
								</docletArtifact>
								<useStandardDocletOptions>true</useStandardDocletOptions>
							</configuration>
						</plugin>

						<!-- Class dependency report -->
						<plugin>
							<groupId>org.codehaus.mojo</groupId>
							<artifactId>jdepend-maven-plugin</artifactId>
							<version>2.0</version>
						</plugin>

						<!-- Findbugs report -->
						<plugin>
							<groupId>org.codehaus.mojo</groupId>
							<artifactId>findbugs-maven-plugin</artifactId>
							<version>3.0.0</version> <!-- This version works only with JDK 7-->
						</plugin>

						<!-- Checkstyle report will go out of memory because of the huge amount of issues it finds(!)
						<plugin>
							<groupId>org.apache.maven.plugins</groupId>
							<artifactId>maven-checkstyle-plugin</artifactId>
							<version>2.11</version>
						</plugin> -->

						<!-- Cobertura Test Coverage report -->
						<plugin>
							<groupId>org.codehaus.mojo</groupId>
							<artifactId>cobertura-maven-plugin</artifactId>
							<version>2.6</version>
						</plugin>

						<plugin>
							<groupId>org.apache.maven.plugins</groupId>
							<artifactId>maven-pmd-plugin</artifactId>
							<version>3.1</version>
							<configuration>
								<linkXref>false</linkXref>
								<sourceEncoding>utf-8</sourceEncoding>
								<minimumTokens>100</minimumTokens>
								<targetJdk>1.8</targetJdk>
							</configuration>
						</plugin>

						<plugin>
							<groupId>org.codehaus.mojo</groupId>
							<artifactId>l10n-maven-plugin</artifactId>
							<version>1.0-alpha-2</version>
							<configuration>
								<locales>
									<locale>de</locale>
									<locale>bg</locale>
									<locale>br</locale>
									<locale>ca</locale>
									<locale>cz</locale>
									<locale>da</locale>
									<locale>de</locale>
									<locale>el</locale>
									<locale>es</locale>
									<locale>fi</locale>
									<locale>fr</locale>
									<locale>is</locale>
									<locale>it</locale>
									<locale>ja</locale>
									<locale>ko</locale>
									<locale>nl</locale>
									<locale>no</locale>
									<locale>pl</locale>
									<locale>pt</locale>
									<locale>ro</locale>
									<locale>ru</locale>
									<locale>sl</locale>
									<locale>sv</locale>
									<locale>zhs</locale>
									<locale>zht</locale>
								</locales>
							</configuration>
						</plugin>
					</reportPlugins>
				</configuration>
			</plugin>
			<plugin>
				<groupId>org.apache.maven.plugins</groupId>
				<artifactId>maven-source-plugin</artifactId>
				<version>2.4</version>
			</plugin>
			<plugin>
				<groupId>org.apache.maven.plugins</groupId>
				<artifactId>maven-javadoc-plugin</artifactId>
				<version>${maven-javadoc-plugin-version}</version>
			</plugin>
		</plugins>
	</build>
	<profiles>
		<profile>
			<id>system-makensis</id>
			<activation>
				<activeByDefault>false</activeByDefault>
			</activation>

			<properties>
				<!-- if selected, use the system makensis on Linux, Mac OS X &c. -->
				<makensis-bin>makensis</makensis-bin>
			</properties>
		</profile>

		<!--
			Windows profile: takes care of building the final package for Microsoft Windows
		-->
		<profile>
			<id>windows</id>
			<activation>
				<activeByDefault>false</activeByDefault>
				<os>
					<family>windows</family>
				</os>
			</activation>

			<pluginRepositories>
				<pluginRepository>
					<id>Codehaus Snapshots</id>
					<url>http://nexus.codehaus.org/snapshots/</url>
					<snapshots>
						<enabled>true</enabled>
					</snapshots>
					<releases>
						<enabled>true</enabled>
					</releases>
				</pluginRepository>
			</pluginRepositories>

			<build>
				<plugins>
					<!-- Plugin to assemble a jar with dependencies -->
					<plugin>
						<artifactId>maven-assembly-plugin</artifactId>
						<version>2.5.2</version>
						<executions>
							<execution>
								<id>make-jar-with-dependencies-win</id>
								<phase>prepare-package</phase>
								<goals>
									<goal>single</goal>
								</goals>
								<configuration>
									<descriptors>
										<descriptor>${project.basedir}/src/main/assembly/jar-with-dependencies.xml</descriptor>
									</descriptors>
									<archive>
										<manifest>
											<mainClass>net.pms.PMS</mainClass>
											<!--
												this is required to make the ImageIo image "plugins" provided by jai-imageio-core-standalone work.
												without it, the following exception is thrown when PMS starts:

												Configuration error: java.util.ServiceConfigurationError: javax.imageio.spi.ImageInputStreamSpi:
													Provider com.sun.media.imageioimpl.stream.ChannelImageInputStreamSpi could not be instantiated:
														java.lang.IllegalArgumentException: vendorName == null!

												See: https://thierrywasyl.wordpress.com/2009/07/24/jai-how-to-solve-vendorname-null-exception/
											-->
											<addDefaultImplementationEntries>true</addDefaultImplementationEntries>
										</manifest>
									</archive>
								</configuration>
							</execution>
						</executions>
					</plugin>

					<!--
						Plugin to move the pms-x.x.x-jar-with-dependencies.jar to pms.jar
					-->
					<plugin>
						<groupId>org.apache.maven.plugins</groupId>
						<artifactId>maven-antrun-plugin</artifactId>
						<version>1.7</version>
						<executions>
							<execution>
								<id>process-resources-windows</id>
								<phase>process-resources</phase>
								<goals>
									<goal>run</goal>
								</goals>
								<configuration>
									<target unless="offline">
										<!-- Make sure the download folders exist -->
										<mkdir dir="${project.binaries}" />
										<mkdir dir="${project.binaries}/win32" />
										<mkdir dir="${project.binaries}/win32/avisynth" />
										<mkdir dir="${project.binaries}/win32/codecs" />
										<mkdir dir="${project.binaries}/win32/dvrms" />
										<mkdir dir="${project.binaries}/win32/fonts" />
										<mkdir dir="${project.binaries}/win32/fonts/conf.avail" />
										<mkdir dir="${project.binaries}/win32/fonts/conf.d" />
										<mkdir dir="${project.binaries}/win32/fonts" />
										<mkdir dir="${project.binaries}/win32/interframe" />
										<mkdir dir="${project.binaries}/win32/mplayer" />
										<mkdir dir="${project.binaries}/win32/service" />

										<!-- Download all necessary Windows binaries. Keep the same structure because NSIS expects it that way. -->
										<get src="${project.binaries-base}/MediaInfo.dll?p=${binary-revision}" dest="${project.binaries}/MediaInfo.dll"  usetimestamp="true" />
										<get src="${project.binaries-base}/MediaInfo64.dll?p=${binary-revision}" dest="${project.binaries}/MediaInfo64.dll" usetimestamp="true" />
										<get src="${project.binaries-base}/MediaInfo-License.html?p=${binary-revision}" dest="${project.binaries}/MediaInfo-License.html" usetimestamp="true" />
										<get src="${project.binaries-base}/win32/LICENSE-dsnative.txt?p=${binary-revision}" dest="${project.binaries}/win32/LICENSE-dsnative.txt" usetimestamp="true" />
										<get src="${project.binaries-base}/win32/LICENSE-mplayer.txt?p=${binary-revision}" dest="${project.binaries}/win32/LICENSE-mplayer.txt" usetimestamp="true" />
										<get src="${project.binaries-base}/win32/builds.txt?p=${binary-revision}" dest="${project.binaries}/win32/builds.txt" usetimestamp="true" />
										<get src="${project.binaries-base}/win32/dcrawMS.exe?p=${binary-revision}" dest="${project.binaries}/win32/dcrawMS.exe" usetimestamp="true" />
										<get src="${project.binaries-base}/win32/ffmpeg.exe?p=${binary-revision}" dest="${project.binaries}/win32/ffmpeg.exe" usetimestamp="true" />
										<get src="${project.binaries-base}/win32/flac.exe?p=${binary-revision}" dest="${project.binaries}/win32/flac.exe" usetimestamp="true" />
										<get src="${project.binaries-base}/win32/mencoder.exe?p=${binary-revision}" dest="${project.binaries}/win32/mencoder.exe" usetimestamp="true" />
										<get src="${project.binaries-base}/win32/mplayer.exe?p=${binary-revision}" dest="${project.binaries}/win32/mplayer.exe"  usetimestamp="true" />
										<get src="${project.binaries-base}/win32/tsMuxeR.exe?p=${binary-revision}" dest="${project.binaries}/win32/tsMuxeR.exe" usetimestamp="true" />
										<get src="${project.binaries-base}/win32/tsMuxeR-new.exe?p=${binary-revision}" dest="${project.binaries}/win32/tsMuxeR-new.exe" usetimestamp="true" />
										<get src="${project.binaries-base}/win32/vcomp100.dll?p=${binary-revision}" dest="${project.binaries}/win32/vcomp100.dll" usetimestamp="true" />
										<get src="${project.binaries-base}/win32/avisynth/avisynth.exe?p=${binary-revision}" dest="${project.binaries}/win32/avisynth/avisynth.exe" usetimestamp="true" />
										<get src="${project.binaries-base}/win32/codecs/drv33260.dll?p=${binary-revision}" dest="${project.binaries}/win32/codecs/drv33260.dll" usetimestamp="true" />
										<get src="${project.binaries-base}/win32/codecs/drv43260.dll?p=${binary-revision}" dest="${project.binaries}/win32/codecs/drv43260.dll" usetimestamp="true" />
										<get src="${project.binaries-base}/win32/codecs/drvc.dll?p=${binary-revision}" dest="${project.binaries}/win32/codecs/drvc.dll" usetimestamp="true" />
										<get src="${project.binaries-base}/win32/codecs/pncrt.dll?p=${binary-revision}" dest="${project.binaries}/win32/codecs/pncrt.dll" usetimestamp="true" />
										<get src="${project.binaries-base}/win32/codecs/sipr3260.dll?p=${binary-revision}" dest="${project.binaries}/win32/codecs/sipr3260.dll" usetimestamp="true" />
										<get src="${project.binaries-base}/win32/codecs/tokr3260.dll?p=${binary-revision}" dest="${project.binaries}/win32/codecs/tokr3260.dll" usetimestamp="true" />
										<get src="${project.binaries-base}/win32/codecs/wma9dmod.dll?p=${binary-revision}" dest="${project.binaries}/win32/codecs/wma9dmod.dll" usetimestamp="true" />
										<get src="${project.binaries-base}/win32/codecs/wmv9dmod.dll?p=${binary-revision}" dest="${project.binaries}/win32/codecs/wmv9dmod.dll" usetimestamp="true" />
										<get src="${project.binaries-base}/win32/codecs/wmvdmod.dll?p=${binary-revision}" dest="${project.binaries}/win32/codecs/wmvdmod.dll" usetimestamp="true" />
										<get src="${project.binaries-base}/win32/dvrms/ffmpeg_MPGMUX.exe?p=${binary-revision}" dest="${project.binaries}/win32/dvrms/ffmpeg_MPGMUX.exe" usetimestamp="true" />
										<get src="${project.binaries-base}/win32/dvrms/pthreadGC2.dll?p=${binary-revision}" dest="${project.binaries}/win32/dvrms/pthreadGC2.dll" usetimestamp="true" />
										<get src="${project.binaries-base}/win32/fonts/fonts.conf?p=${binary-revision}" dest="${project.binaries}/win32/fonts/fonts.conf" usetimestamp="true" />
										<get src="${project.binaries-base}/win32/fonts/conf.d/10-scale-bitmap-fonts.conf?p=${binary-revision}" dest="${project.binaries}/win32/fonts/conf.d/10-scale-bitmap-fonts.conf" usetimestamp="true" />
										<get src="${project.binaries-base}/win32/fonts/conf.d/20-unhint-small-vera.conf?p=${binary-revision}" dest="${project.binaries}/win32/fonts/conf.d/20-unhint-small-vera.conf" usetimestamp="true" />
										<get src="${project.binaries-base}/win32/fonts/conf.d/30-metric-aliases.conf?p=${binary-revision}" dest="${project.binaries}/win32/fonts/conf.d/30-metric-aliases.conf" usetimestamp="true" />
										<get src="${project.binaries-base}/win32/fonts/conf.d/30-urw-aliases.conf?p=${binary-revision}" dest="${project.binaries}/win32/fonts/conf.d/30-urw-aliases.conf" usetimestamp="true" />
										<get src="${project.binaries-base}/win32/fonts/conf.d/40-nonlatin.conf?p=${binary-revision}" dest="${project.binaries}/win32/fonts/conf.d/40-nonlatin.conf" usetimestamp="true" />
										<get src="${project.binaries-base}/win32/fonts/conf.d/45-latin.conf?p=${binary-revision}" dest="${project.binaries}/win32/fonts/conf.d/45-latin.conf" usetimestamp="true" />
										<get src="${project.binaries-base}/win32/fonts/conf.d/49-sansserif.conf?p=${binary-revision}" dest="${project.binaries}/win32/fonts/conf.d/49-sansserif.conf" usetimestamp="true" />
										<get src="${project.binaries-base}/win32/fonts/conf.d/50-user.conf?p=${binary-revision}" dest="${project.binaries}/win32/fonts/conf.d/50-user.conf" usetimestamp="true" />
										<get src="${project.binaries-base}/win32/fonts/conf.d/51-local.conf?p=${binary-revision}" dest="${project.binaries}/win32/fonts/conf.d/51-local.conf" usetimestamp="true" />
										<get src="${project.binaries-base}/win32/fonts/conf.d/60-latin.conf?p=${binary-revision}" dest="${project.binaries}/win32/fonts/conf.d/60-latin.conf" usetimestamp="true" />
										<get src="${project.binaries-base}/win32/fonts/conf.d/65-fonts-persian.conf?p=${binary-revision}" dest="${project.binaries}/win32/fonts/conf.d/65-fonts-persian.conf" usetimestamp="true" />
										<get src="${project.binaries-base}/win32/fonts/conf.d/65-nonlatin.conf?p=${binary-revision}" dest="${project.binaries}/win32/fonts/conf.d/65-nonlatin.conf" usetimestamp="true" />
										<get src="${project.binaries-base}/win32/fonts/conf.d/69-unifont.conf?p=${binary-revision}" dest="${project.binaries}/win32/fonts/conf.d/69-unifont.conf" usetimestamp="true" />
										<get src="${project.binaries-base}/win32/fonts/conf.d/80-delicious.conf?p=${binary-revision}" dest="${project.binaries}/win32/fonts/conf.d/80-delicious.conf" usetimestamp="true" />
										<get src="${project.binaries-base}/win32/fonts/conf.d/90-synthetic.conf?p=${binary-revision}" dest="${project.binaries}/win32/fonts/conf.d/90-synthetic.conf" usetimestamp="true" />
										<get src="${project.binaries-base}/win32/fonts/conf.d/README?p=${binary-revision}" dest="${project.binaries}/win32/fonts/conf.d/README" usetimestamp="true" />
										<get src="${project.binaries-base}/win32/interframe/InterFrame2.avsi?p=${binary-revision}" dest="${project.binaries}/win32/interframe/InterFrame2.avsi" usetimestamp="true" />
										<get src="${project.binaries-base}/win32/interframe/svpflow_cpu.dll?p=${binary-revision}" dest="${project.binaries}/win32/interframe/svpflow_cpu.dll" usetimestamp="true" />
										<get src="${project.binaries-base}/win32/interframe/svpflow_gpu.dll?p=${binary-revision}" dest="${project.binaries}/win32/interframe/svpflow_gpu.dll" usetimestamp="true" />
										<get src="${project.binaries-base}/win32/interframe/svpflow1.dll?p=${binary-revision}" dest="${project.binaries}/win32/interframe/svpflow1.dll" usetimestamp="true" />
										<get src="${project.binaries-base}/win32/interframe/svpflow2.dll?p=${binary-revision}" dest="${project.binaries}/win32/interframe/svpflow2.dll" usetimestamp="true" />
										<get src="${project.binaries-base}/win32/mplayer/config?p=${binary-revision}" dest="${project.binaries}/win32/mplayer/config" usetimestamp="true" />
										<get src="${project.binaries-base}/win32/mplayer/input.conf?p=${binary-revision}" dest="${project.binaries}/win32/mplayer/input.conf" usetimestamp="true" />
										<get src="${project.binaries-base}/win32/mplayer/subfont.ttf?p=${binary-revision}" dest="${project.binaries}/win32/mplayer/subfont.ttf" usetimestamp="true" />
										<get src="${project.binaries-base}/win32/service/wrapper-community-license-1.1.txt?p=${binary-revision}" dest="${project.binaries}/win32/service/wrapper-community-license-1.1.txt" usetimestamp="true" />
										<get src="${project.binaries-base}/win32/service/wrapper.conf?p=${binary-revision}" dest="${project.binaries}/win32/service/wrapper.conf" usetimestamp="true" />
										<get src="${project.binaries-base}/win32/service/wrapper.dll?p=${binary-revision}" dest="${project.binaries}/win32/service/wrapper.dll" usetimestamp="true" />
										<get src="${project.binaries-base}/win32/service/wrapper.exe?p=${binary-revision}" dest="${project.binaries}/win32/service/wrapper.exe" usetimestamp="true" />
										<get src="${project.binaries-base}/win32/service/wrapper.jar?p=${binary-revision}" dest="${project.binaries}/win32/service/wrapper.jar" usetimestamp="true" />
									</target>
								</configuration>
							</execution>
							<execution>
								<id>prepare-package-windows</id>
								<phase>prepare-package</phase>
								<goals>
									<goal>run</goal>
								</goals>
								<configuration>
									<target>
										<!-- Copy the pms-x.x.x-jar-with-dependencies.jar to pms.jar -->
										<copy file="${project.basedir}/target/${project.artifactId}-${project.version}-jar-with-dependencies.jar"
										      tofile="${project.basedir}/target/ums.jar" overwrite="true" />

										<!-- MediaInfo library needs to be in the standard library path to be found -->
										<copy file="${project.binaries}/MediaInfo.dll" todir="${project.basedir}" />
										<copy file="${project.binaries}/MediaInfo64.dll" todir="${project.basedir}" />
										<copy file="${project.binaries}/MediaInfo-License.html" todir="${project.basedir}" />
									</target>
								</configuration>
							</execution>
						</executions>
					</plugin>

					<!--
						Plugin to build a Windows installer using the nullsoft scriptable install system (NSIS)
						The "generate-project" goal generates a file "target/project.nsh", which contains the
						definitions for project variables like "${PROJECT_BASEDIR}" that can be used in the
						"pms.nsi" and "setup.nsi" files. 
					-->
					<plugin>
						<groupId>org.codehaus.mojo</groupId>
						<artifactId>nsis-maven-plugin</artifactId>
						<version>1.0-SNAPSHOT</version>
						<executions>
							<execution>
								<id>build-pms-windows</id>
								<configuration>
									<makensisBin>${makensis-bin}</makensisBin>
									<outputFile>${project.build.directory}/UMS.exe</outputFile>
									<setupScript>${project.external-resources}/nsis/pms.nsi</setupScript>
								</configuration>
								<phase>package</phase>
								<goals>
									<goal>generate-project</goal>
									<goal>compile</goal>
								</goals>
							</execution>

							<execution>
								<id>build-setup-windows</id>
								<configuration>
									<makensisBin>${makensis-bin}</makensisBin>
									<outputFile>${project.build.directory}/UMS-setup.exe</outputFile>
									<setupScript>${project.external-resources}/nsis/setup.nsi</setupScript>
								</configuration>
								<phase>package</phase>
								<goals>
									<goal>generate-project</goal>
									<goal>compile</goal>
								</goals>
							</execution>
						</executions>
					</plugin>
				</plugins>
			</build>
		</profile>

		<!--
			Linux profile: takes care of building the final package for Linux
		-->
		<profile>
			<id>linux</id>
			<!--
				 this setting does the right thing on Linux
				 and is needed for the Hudson profile to work
			 -->
			<activation>
				<activeByDefault>true</activeByDefault>
			</activation>

			<build>
				<plugins>
					<plugin>
						<artifactId>maven-assembly-plugin</artifactId>
						<version>2.5.2</version>
						<executions>
							<!-- Assemble a jar with dependencies -->
							<execution>
								<id>make-jar-with-dependencies-linux</id>
								<phase>package</phase>
								<goals>
									<goal>single</goal>
								</goals>
								<configuration>
									<descriptors>
										<descriptor>${project.basedir}/src/main/assembly/jar-with-dependencies.xml</descriptor>
									</descriptors>
									<archive>
										<manifest>
											<mainClass>net.pms.PMS</mainClass>
											<addDefaultImplementationEntries>true</addDefaultImplementationEntries> <!-- see above for documentation -->
										</manifest>
									</archive>
								</configuration>
							</execution>

							<!-- Assemble the PMS distribution file. -->
							<execution>
								<id>build-pms-linux</id>
								<phase>package</phase>
								<goals>
									<goal>single</goal>
								</goals>
								<configuration>
									<descriptors>
										<descriptor>${project.basedir}/src/main/assembly/assembly-linux.xml</descriptor>
									</descriptors>
									<archive>
										<manifest>
											<mainClass>net.pms.PMS</mainClass>
											<addDefaultImplementationEntries>true</addDefaultImplementationEntries> <!-- see above for documentation -->
										</manifest>
									</archive>
								</configuration>
							</execution>
						</executions>
					</plugin>
					<!--
						Use the antrun plugin to:

						Download the tsMuxeR binary to ${project.binaries}/tsMuxeR
						Copy the pms-x.x.x-jar-with-dependencies.jar to ums.jar
					-->
					<plugin>
						<groupId>org.apache.maven.plugins</groupId>
						<artifactId>maven-antrun-plugin</artifactId>
						<version>1.7</version>
						<executions>
							<execution>
								<id>process-resources-linux</id>
								<phase>process-resources</phase>
								<goals>
									<goal>run</goal>
								</goals>
								<configuration>
									<target unless="offline">
										<!-- Make sure the binaries folder exists -->
										<mkdir dir="${project.binaries}" />

										<!-- Download binaries -->
										<get src="${project.binaries-base}/linux/ffmpeg?p=${binary-revision}" dest="${project.binaries}/ffmpeg" usetimestamp="true" />
										<get src="${project.binaries-base}/linux/tsMuxeR?p=${binary-revision}" dest="${project.binaries}/tsMuxeR" usetimestamp="true" />
										<get src="${project.binaries-base}/linux/tsMuxeR-new?p=${binary-revision}" dest="${project.binaries}/tsMuxeR-new" usetimestamp="true" />
										<get src="${project.binaries-base}/linux/tsMuxeR_licence.txt?p=${binary-revision}" dest="${project.binaries}/tsMuxeR_license.txt" usetimestamp="true" />
									</target>
								</configuration>
							</execution>
							<execution>
								<id>copy-jar-with-dependencies-linux</id>
								<phase>package</phase>
								<goals>
									<goal>run</goal>
								</goals>
								<configuration>
									<target>
										<copy file="${project.basedir}/target/${project.artifactId}-${project.version}-jar-with-dependencies.jar"
											tofile="${project.basedir}/target/ums.jar" overwrite="true" />
									</target>
								</configuration>
							</execution>
						</executions>
					</plugin>
				</plugins>
			</build>			
		</profile>

		<!--
			Mac OSX profile: takes care of building the final package for Mac OSX
		-->
		<profile>
			<id>osx</id>
			<activation>
				<activeByDefault>false</activeByDefault>
				<os>
					<family>mac</family>
				</os>
			</activation>

			<build>
				<plugins>

					<!--
						Plugin to download binaries before assembly
					-->
					<plugin>
						<groupId>org.apache.maven.plugins</groupId>
						<artifactId>maven-antrun-plugin</artifactId>
						<version>1.7</version>
						<executions>
							<execution>
								<id>process-resources-osx</id>
								<phase>test</phase>
								<goals>
									<goal>run</goal>
								</goals>

								<configuration>
									<target unless="offline">
										<!-- Make sure the binaries folder exists -->
										<mkdir dir="${project.binaries}" />
										<mkdir dir="${project.binaries}/osx" />

										<!-- Download binaries -->
										<get src="${project.binaries-base}/osx/dcraw?p=${binary-revision}" dest="${project.binaries}/osx/dcraw" usetimestamp="true" />
										<get src="${project.binaries-base}/osx/ffmpeg?p=${binary-revision}" dest="${project.binaries}/osx/ffmpeg" usetimestamp="true" />
										<get src="${project.binaries-base}/osx/flac?p=${binary-revision}" dest="${project.binaries}/osx/flac" usetimestamp="true" />
										<get src="${project.binaries-base}/osx/libmediainfo.dylib?p=${binary-revision}" dest="${project.binaries}/libmediainfo.dylib" usetimestamp="true" />
										<get src="${project.binaries-base}/MediaInfo-License.html?p=${binary-revision}" dest="${project.binaries}/MediaInfo-License.html" usetimestamp="true" />
										<get src="${project.binaries-base}/osx/mencoder?p=${binary-revision}" dest="${project.binaries}/osx/mencoder" usetimestamp="true" />
										<get src="${project.binaries-base}/osx/mplayer?p=${binary-revision}" dest="${project.binaries}/osx/mplayer" usetimestamp="true" />
										<get src="${project.binaries-base}/osx/tsMuxeR?p=${binary-revision}" dest="${project.binaries}/osx/tsMuxeR" usetimestamp="true" />
										<get src="${project.binaries-base}/osx/tsMuxeR-new?p=${binary-revision}" dest="${project.binaries}/osx/tsMuxeR-new" usetimestamp="true" />

										<!-- MediaInfo library needs to be in the standard library path to be found -->
										<copy file="${project.binaries}/libmediainfo.dylib" todir="${project.basedir}" />
										<copy file="${project.binaries}/MediaInfo-License.html" todir="${project.basedir}" />

										<!-- Make all downloaded binaries executable -->
										<chmod dir="${project.binaries}/osx" perm="a+x" includes="*" />
									</target>
								</configuration>
							</execution>
							<execution>
								<id>prepare-package-osx</id>
								<phase>prepare-package</phase>
								<goals>
									<goal>run</goal>
								</goals>
								<configuration>
									<target>
										<!-- Make sure the target folder exists -->
										<mkdir dir="${project.build.directory}/${project.build.finalName}-distribution" />

										<!-- Create the shortcut to the Applications folder -->
										<exec executable="/usr/bin/osascript">
											<arg value="-e" />
											<arg value="tell application &quot;Finder&quot;" />
											<arg value="-e" />
											<arg value="set src to POSIX file &quot;/Applications&quot;" />
											<arg value="-e" />
											<arg value="set dest to POSIX file &quot;${project.build.directory}/${project.build.finalName}-distribution&quot;" />
											<arg value="-e" />
											<arg value="if not exists dest then" />
											<arg value="-e" />
											<arg value="make new alias file to folder src at folder dest" />
											<arg value="-e" />
											<arg value="end if" />
											<arg value="-e" />
											<arg value="end tell" />
										</exec>
									</target>
								</configuration>
							</execution>
						</executions>
					</plugin>
					<plugin>
						<artifactId>maven-assembly-plugin</artifactId>
						<version>2.4</version>
						<executions>
							<!-- Assemble a jar with dependencies -->
							<execution>
								<id>make-jar-with-dependencies-osx</id>
								<phase>package</phase>
								<goals>
									<goal>single</goal>
								</goals>
								<configuration>
									<descriptors>
										<descriptor>${project.basedir}/src/main/assembly/jar-with-dependencies.xml</descriptor>
									</descriptors>
									<archive>
										<manifest>
											<mainClass>net.pms.PMS</mainClass>
											<addDefaultImplementationEntries>true</addDefaultImplementationEntries> <!-- see above for documentation -->
										</manifest>
									</archive>
								</configuration>
							</execution>
							<!--
								Assemble the PMS files in the right place before creating
								the App Bundle and DMG disk image.
							-->
							<execution>
								<id>make-assembly-osx</id>
								<phase>package</phase>
								<goals>
									<goal>single</goal>
								</goals>
								<configuration>
									<descriptors>
										<descriptor>${project.basedir}/src/main/assembly/assembly-osx.xml</descriptor>
									</descriptors>
									<archive>
										<manifest>
											<mainClass>net.pms.PMS</mainClass>
											<addDefaultImplementationEntries>true</addDefaultImplementationEntries> <!-- see above for documentation -->
										</manifest>
									</archive>
								</configuration>
							</execution>
						</executions>
					</plugin>

					<!--
						Plugin to create the OSX Application Bundle and DMG disk image. This will
						automatically copy all dependencies to a local repository, so the
						jar-with-dependencies is not needed here.
					-->
					<plugin>
						<groupId>org.codehaus.mojo</groupId>
						<artifactId>osxappbundle-maven-plugin</artifactId>
						<version>1.0-alpha-2</version>
						<executions>
							<execution>
								<phase>package</phase>
								<goals>
									<goal>bundle</goal>
								</goals>
								<configuration>
									<mainClass>net.pms.PMS</mainClass>
									<buildDirectory>${project.build.directory}/${project.build.finalName}-distribution</buildDirectory>
									<diskImageFile>${project.build.directory}/${project.build.finalName}.dmg</diskImageFile>
									<zipFile>${project.build.directory}/${project.build.finalName}-app.zip</zipFile>
									<javaApplicationStub>/System/Library/Frameworks/JavaVM.framework/Versions/Current/Resources/MacOS/JavaApplicationStub</javaApplicationStub>
									<bundleName>${project.name}</bundleName>
									<iconFile>${project.basedir}/src/main/resources/images/logo.icns</iconFile>
									<version>${project.version}</version>
									<jvmVersion>1.7+</jvmVersion>
									<!-- Options to the JVM, will be used as the value of VMOptions in Info.plist. -->
									<vmOptions>-Xmx768M -Xss16M -Dfile.encoding=UTF-8 -Djava.net.preferIPv4Stack=true -jar</vmOptions>
									<dictionaryFile>${project.external-resources}/osx/Info.plist-template.xml</dictionaryFile>
									<internetEnable>false</internetEnable>
									<additionalClasspath />
									<additionalResources />
								</configuration>
							</execution>
						</executions>
					</plugin>
				</plugins>
			</build>
		</profile>

		<!--
			Hudson (windows-jar): minimal profile that builds pms.jar with the
			Windows JNA. The POSIX JNA causes snapshot builds to crash the JVM on
			Windows, whereas the Windows JNA only disables MediaInfo for Ubuntu
			users, who can still use ffmpeg.

			Another difference from the other profiles is that we don't download the
			binaries or build the tarball.
		-->
		<profile>
			<id>windows-jar</id>
			<activation>
				<activeByDefault>false</activeByDefault>
				<property>
					<name>env.HUDSON_URL</name>
				</property>
			</activation>

			<build>
				<plugins>
					<!-- Plugin to assemble a jar with dependencies -->
					<plugin>
						<artifactId>maven-assembly-plugin</artifactId>
						<version>2.4</version>
						<executions>
							<execution>
								<id>make-jar-with-dependencies-win</id>
								<phase>prepare-package</phase>
								<goals>
									<goal>single</goal>
								</goals>
								<configuration>
									<descriptors>
										<descriptor>${project.basedir}/src/main/assembly/jar-with-dependencies.xml</descriptor>
									</descriptors>
									<archive>
										<manifest>
											<mainClass>net.pms.PMS</mainClass>
											<addDefaultImplementationEntries>true</addDefaultImplementationEntries> <!-- see above for documentation -->
										</manifest>
									</archive>
								</configuration>
							</execution>
						</executions>
					</plugin>

					<!--
						Use the antrun plugin to: copy the
						pms-x.x.x-jar-with-dependencies.jar to pms.jar
					-->
					<plugin>
						<groupId>org.apache.maven.plugins</groupId>
						<artifactId>maven-antrun-plugin</artifactId>
						<version>1.7</version>
						<executions>
							<execution>
								<id>copy-jar-with-dependencies-linux</id>
								<phase>package</phase>
								<goals>
									<goal>run</goal>
								</goals>
								<configuration>
									<target>
										<copy file="${project.basedir}/target/${project.artifactId}-${project.version}-jar-with-dependencies.jar"
										      tofile="${project.basedir}/target/pms.jar" overwrite="true" />
									</target>
								</configuration>
							</execution>
						</executions>
					</plugin>

				</plugins>
			</build>
		</profile>

		<!--
			This profile allows running PMS from inside Eclipse
			(Requires a "mvn clean package" to download the binaries first)
		-->
		<profile>
			<id>run-from-eclipse</id>
			<build>
				<plugins>
					<plugin>
						<groupId>org.codehaus.mojo</groupId>
						<artifactId>exec-maven-plugin</artifactId>
						<version>1.3.2</version>
						<executions>
							<execution>
								<phase>test</phase>
								<goals>
									<goal>java</goal>
								</goals>
								<configuration>
									<classpathScope>test</classpathScope>
									<mainClass>net.pms.PMS</mainClass>
								</configuration>
							</execution>
						</executions>
					</plugin>
				</plugins>
			</build>
		</profile> 		
	</profiles>
</project><|MERGE_RESOLUTION|>--- conflicted
+++ resolved
@@ -634,18 +634,10 @@
 				<artifactId>maven-compiler-plugin</artifactId>
 				<version>3.2</version>
 				<configuration>
-<<<<<<< HEAD
 					<source>1.8</source>
 					<target>1.8</target>
 					<testSource>1.8</testSource>
 					<testTarget>1.8</testTarget>
-					<showDeprecation>true</showDeprecation>
-=======
-					<source>1.7</source>
-					<target>1.7</target>
-					<testSource>1.7</testSource>
-					<testTarget>1.7</testTarget>
->>>>>>> 420e5aa5
 				</configuration>
 			</plugin>
 
